--- conflicted
+++ resolved
@@ -46,13 +46,11 @@
 A basic [delivery service](https://messaginglayersecurity.rocks/mls-architecture/draft-ietf-mls-architecture.html#name-delivery-service) can be found in [delivery-service/ds](./delivery-service/ds/).
 To interact with the delivery service the [ds-lib](./delivery-service/ds-lib/) provides the necessary types.
 
-<<<<<<< HEAD
-### Commandline Client
+
+### Command line Client
 A basic command line client can be found in [cli](./cli).
 Note that this is a PoC for testing and must not be used for anything else.
 
-=======
->>>>>>> c8aeea5a
 ---
 
 ## License
