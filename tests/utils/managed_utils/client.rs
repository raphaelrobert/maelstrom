//! This module provides the `Client` datastructure, which contains the state
//! associated with a client in the context of MLS, along with functions to have
//! that client perform certain MLS operations.
use std::{cell::RefCell, collections::HashMap};

use openmls::{node::Node, prelude::*};

use super::{errors::ClientError, ActionType};

#[derive(Debug)]
/// The client contains the necessary state for a client in the context of MLS.
/// It contains the group states, as well as a reference to a `KeyStore`
/// containing its `CredentialBundle`s. The `key_package_bundles` field contains
/// generated `KeyPackageBundle`s that are waiting to be used for new groups.
pub struct Client {
    /// Name of the client.
    pub(crate) identity: Vec<u8>,
    /// Ciphersuites supported by the client.
    pub(crate) credentials: HashMap<CiphersuiteName, Credential>,
    pub(crate) key_store: KeyStore,
    pub(crate) groups: RefCell<HashMap<GroupId, ManagedGroup>>,
}

impl Client {
    /// Generate a fresh key package bundle and store it in
    /// `self.key_package_bundles`. The first ciphersuite determines the
    /// credential used to generate the `KeyPackageBundle`. Returns the
    /// corresponding `KeyPackage`.
    pub fn get_fresh_key_package(
        &self,
        ciphersuites: &[CiphersuiteName],
    ) -> Result<KeyPackage, ClientError> {
        if ciphersuites.is_empty() {
            return Err(ClientError::NoCiphersuite);
        }
        let credential = self
            .credentials
            .get(&ciphersuites[0])
            .ok_or(ClientError::CiphersuiteNotSupported)?;
        let mandatory_extensions = Vec::new();
        let key_package: KeyPackage = self
            .key_store
            .generate_key_package_bundle(ciphersuites, credential, mandatory_extensions)
            .unwrap();
        Ok(key_package)
    }

    /// Create a group with the given `group_id`, `ciphersuite` and
    /// `managed_group_config`. Throws an error if the client doesn't support
    /// the `ciphersuite`, i.e. if no corresponding `CredentialBundle` exists.
    pub fn create_group(
        &self,
        group_id: GroupId,
        managed_group_config: ManagedGroupConfig,
        ciphersuite: &Ciphersuite,
    ) -> Result<(), ClientError> {
        let credential = self
            .credentials
            .get(&ciphersuite.name())
            .ok_or(ClientError::CiphersuiteNotSupported)?;
        let mandatory_extensions = Vec::new();
        let key_package: KeyPackage = self
            .key_store
            .generate_key_package_bundle(&[ciphersuite.name()], credential, mandatory_extensions)
            .unwrap();
        let group_state = ManagedGroup::new(
            &self.key_store,
            &managed_group_config,
            group_id.clone(),
            &key_package.hash(),
        )?;
        self.groups.borrow_mut().insert(group_id, group_state);
        Ok(())
    }

    /// Join a group based on the given `welcome` and `ratchet_tree`. The group
    /// is created with the given `ManagedGroupConfig`. Throws an error if no
    /// `KeyPackage` exists matching the `Welcome`, if the client doesn't
    /// support the ciphersuite, or if an error occurs processing the `Welcome`.
    pub fn join_group(
        &self,
        managed_group_config: ManagedGroupConfig,
        welcome: Welcome,
        ratchet_tree: Option<Vec<Option<Node>>>,
    ) -> Result<(), ClientError> {
        let new_group: ManagedGroup = ManagedGroup::new_from_welcome(
            &self.key_store,
            &managed_group_config,
            welcome,
            ratchet_tree,
        )?;
        self.groups
            .borrow_mut()
            .insert(new_group.group_id().to_owned(), new_group);
        Ok(())
    }

    /// Have the client process the given messages. Returns an error if an error
    /// occurs during message processing or if no group exists for one of the
    /// messages.
    pub fn receive_messages_for_group(&self, messages: &[MlsMessage]) -> Result<(), ClientError> {
        let mut group_states = self.groups.borrow_mut();
        for message in messages {
            let group_id = GroupId::from_slice(&message.group_id());
            let group_state = group_states
                .get_mut(&group_id)
                .ok_or(ClientError::NoMatchingGroup)?;
            // Prevent feeding further messages to client after it was removed
            // by one of the messages.
            if !group_state.is_active() {
                return Ok(());
            }
            let events = group_state.process_messages(vec![message.clone()])?;
            // Check if an error occurred while processing messages.
            for event in events {
                match event {
                    GroupEvent::InvalidMessage(e) => {
                        return Err(ClientError::InvalidMessageEvent(e));
                    }
                    GroupEvent::Error(e) => {
                        return Err(ClientError::ErrorEvent(e));
                    }
                    _ => {}
                }
            }
        }
        Ok(())
    }

    /// Get the credential and the index of each group member of the group with
    /// the given id. Returns an error if no group exists with the given group
    /// id.
    pub fn get_members_of_group(
        &self,
        group_id: &GroupId,
    ) -> Result<Vec<(usize, Credential)>, ClientError> {
        let groups = self.groups.borrow();
        let group = groups.get(group_id).ok_or(ClientError::NoMatchingGroup)?;
        let mut members = vec![];
        let tree = group.export_ratchet_tree();
        for (index, leaf) in tree.iter().enumerate() {
            if index % 2 == 0 {
                if let Some(leaf_node) = leaf {
                    let key_package = leaf_node.key_package().unwrap();
                    members.push((index / 2, key_package.credential().clone()));
                }
            }
        }
        Ok(members)
    }

    /// Have the client either propose or commit (depending on the
    /// `action_type`) a self update in the group with the given group id.
    /// Optionally, a `KeyPackageBundle` can be provided, which the client will
    /// update their leaf with. Returns an error if no group with the given
    /// group id can be found or if an error occurs while creating the update.
    pub fn self_update(
        &self,
        action_type: ActionType,
        group_id: &GroupId,
        key_package_bundle_option: Option<KeyPackageBundle>,
    ) -> Result<(Vec<MlsMessage>, Option<Welcome>), ClientError> {
        let mut groups = self.groups.borrow_mut();
        let group = groups
            .get_mut(group_id)
            .ok_or(ClientError::NoMatchingGroup)?;
        let action_results = match action_type {
            ActionType::Commit => group.self_update(&self.key_store, key_package_bundle_option)?,
            ActionType::Proposal => (
                group.propose_self_update(&self.key_store, key_package_bundle_option)?,
                None,
            ),
        };
        Ok(action_results)
    }

    /// Have the client either propose or commit (depending on the
    /// `action_type`) adding the clients with the given `KeyPackage`s to the
    /// group with the given group id. Returns an error if no group with the
    /// given group id can be found or if an error occurs while performing the
    /// add operation.
    pub fn add_members(
        &self,
        action_type: ActionType,
        group_id: &GroupId,
        key_packages: &[KeyPackage],
<<<<<<< HEAD
        include_path: bool,
    ) -> Result<(Vec<MLSMessage>, Option<Welcome>), ClientError> {
=======
    ) -> Result<(Vec<MlsMessage>, Option<Welcome>), ClientError> {
>>>>>>> 4e322a44
        let mut groups = self.groups.borrow_mut();
        let group = groups
            .get_mut(group_id)
            .ok_or(ClientError::NoMatchingGroup)?;
        let action_results = match action_type {
            ActionType::Commit => {
<<<<<<< HEAD
                let (messages, welcome) = group.add_members(key_packages, include_path)?;
=======
                let (messages, welcome) = group.add_members(&self.key_store, key_packages)?;
>>>>>>> 4e322a44
                (messages, Some(welcome))
            }
            ActionType::Proposal => (
                group.propose_add_members(&self.key_store, key_packages)?,
                None,
            ),
        };
        Ok(action_results)
    }

    /// Have the client either propose or commit (depending on the
    /// `action_type`) removing the clients with the given indices from the
    /// group with the given group id. Returns an error if no group with the
    /// given group id can be found or if an error occurs while performing the
    /// remove operation.
    pub fn remove_members(
        &self,
        action_type: ActionType,
        group_id: &GroupId,
        target_indices: &[usize],
    ) -> Result<(Vec<MlsMessage>, Option<Welcome>), ClientError> {
        let mut groups = self.groups.borrow_mut();
        let group = groups
            .get_mut(group_id)
            .ok_or(ClientError::NoMatchingGroup)?;
        let action_results = match action_type {
            ActionType::Commit => group.remove_members(&self.key_store, target_indices)?,
            ActionType::Proposal => (
                group.propose_remove_members(&self.key_store, target_indices)?,
                None,
            ),
        };
        Ok(action_results)
    }
}<|MERGE_RESOLUTION|>--- conflicted
+++ resolved
@@ -184,23 +184,16 @@
         action_type: ActionType,
         group_id: &GroupId,
         key_packages: &[KeyPackage],
-<<<<<<< HEAD
         include_path: bool,
-    ) -> Result<(Vec<MLSMessage>, Option<Welcome>), ClientError> {
-=======
     ) -> Result<(Vec<MlsMessage>, Option<Welcome>), ClientError> {
->>>>>>> 4e322a44
         let mut groups = self.groups.borrow_mut();
         let group = groups
             .get_mut(group_id)
             .ok_or(ClientError::NoMatchingGroup)?;
         let action_results = match action_type {
             ActionType::Commit => {
-<<<<<<< HEAD
-                let (messages, welcome) = group.add_members(key_packages, include_path)?;
-=======
-                let (messages, welcome) = group.add_members(&self.key_store, key_packages)?;
->>>>>>> 4e322a44
+                let (messages, welcome) =
+                    group.add_members(&self.key_store, key_packages, include_path)?;
                 (messages, Some(welcome))
             }
             ActionType::Proposal => (
