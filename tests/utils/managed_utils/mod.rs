--- conflicted
+++ resolved
@@ -488,16 +488,12 @@
         if group
             .members
             .iter()
-<<<<<<< HEAD
             .find(|(member_index, _)| {
                 target_indices
                     .iter()
                     .find(|&target_index| target_index == member_index)
                     .is_some()
             })
-=======
-            .find(|(_, id)| target_members.iter().any(|client_id| client_id == id))
->>>>>>> 6d4a687b
             .is_none()
         {
             return Err(SetupError::ClientNotInGroup);
