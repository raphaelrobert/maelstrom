mod test_utils;
use test_utils::*;

use openmls::prelude::*;

#[test]
fn padding() {
<<<<<<< HEAD
    for &ciphersuite_name in Config::supported_ciphersuites() {
        let id = vec![1, 2, 3];
        let credential_bundle =
            CredentialBundle::new(id.clone(), CredentialType::Basic, ciphersuite_name).unwrap();
        let kpb = KeyPackageBundle::new(&[ciphersuite_name], &credential_bundle, Vec::new());

        let mut group_alice = MlsGroup::new(&id, ciphersuite_name, kpb, GroupConfig::default());
        const PADDING_SIZE: usize = 10;
=======
    let ciphersuite_name = CiphersuiteName::MLS10_128_DHKEMX25519_AES128GCM_SHA256_Ed25519;
    let id = vec![1, 2, 3];
    let credential_bundle =
        CredentialBundle::new(id.clone(), CredentialType::Basic, ciphersuite_name).unwrap();
    let kpb = KeyPackageBundle::new(&[ciphersuite_name], &credential_bundle, Vec::new()).unwrap();

    let mut group_alice =
        MlsGroup::new(&id, ciphersuite_name, kpb, GroupConfig::default()).unwrap();
    const PADDING_SIZE: usize = 10;
>>>>>>> a8e67829

        for _ in 0..100 {
            let message = randombytes(random_usize() % 1000);
            let aad = randombytes(random_usize() % 1000);
            let encrypted_message = group_alice
                .create_application_message(&aad, &message, &credential_bundle)
                .ciphertext;
            let ciphertext = encrypted_message.as_slice();
            let length = ciphertext.len();
            let overflow = length % PADDING_SIZE;
            if overflow != 0 {
                panic!(
                "Error: padding overflow of {} bytes, message length: {}, padding block size: {}",
                overflow, length, PADDING_SIZE
            );
            }
        }
    }
}<|MERGE_RESOLUTION|>--- conflicted
+++ resolved
@@ -5,26 +5,15 @@
 
 #[test]
 fn padding() {
-<<<<<<< HEAD
     for &ciphersuite_name in Config::supported_ciphersuites() {
         let id = vec![1, 2, 3];
         let credential_bundle =
             CredentialBundle::new(id.clone(), CredentialType::Basic, ciphersuite_name).unwrap();
-        let kpb = KeyPackageBundle::new(&[ciphersuite_name], &credential_bundle, Vec::new());
+        let kpb = KeyPackageBundle::new(&[ciphersuite_name], &credential_bundle, Vec::new()).unwrap();
 
-        let mut group_alice = MlsGroup::new(&id, ciphersuite_name, kpb, GroupConfig::default());
+        let mut group_alice =
+            MlsGroup::new(&id, ciphersuite_name, kpb, GroupConfig::default()).unwrap();
         const PADDING_SIZE: usize = 10;
-=======
-    let ciphersuite_name = CiphersuiteName::MLS10_128_DHKEMX25519_AES128GCM_SHA256_Ed25519;
-    let id = vec![1, 2, 3];
-    let credential_bundle =
-        CredentialBundle::new(id.clone(), CredentialType::Basic, ciphersuite_name).unwrap();
-    let kpb = KeyPackageBundle::new(&[ciphersuite_name], &credential_bundle, Vec::new()).unwrap();
-
-    let mut group_alice =
-        MlsGroup::new(&id, ciphersuite_name, kpb, GroupConfig::default()).unwrap();
-    const PADDING_SIZE: usize = 10;
->>>>>>> a8e67829
 
         for _ in 0..100 {
             let message = randombytes(random_usize() % 1000);
