mod test_utils;
use test_utils::*;

use maelstrom::ciphersuite::*;
use maelstrom::creds::*;
use maelstrom::group::*;
use maelstrom::key_packages::*;

#[test]
fn padding() {
    let ciphersuite_name = CiphersuiteName::MLS10_128_DHKEMX25519_AES128GCM_SHA256_Ed25519;
    let id = vec![1, 2, 3];
    let credential_bundle =
        CredentialBundle::new(id.clone(), CredentialType::Basic, ciphersuite_name).unwrap();
    let kpb = KeyPackageBundle::new(ciphersuite_name, &credential_bundle, Vec::new());

    let mut group_alice = MlsGroup::new(&id, ciphersuite_name, kpb);
    const PADDING_SIZE: usize = 10;

    for _ in 0..100 {
        let message = randombytes(random_usize() % 1000);
        let aad = randombytes(random_usize() % 1000);
        let encrypted_message = group_alice
<<<<<<< HEAD
            .create_application_message(&aad, &message, signature_keypair.get_private_key())
            .ciphertext;
        let ciphertext = encrypted_message.as_slice();
        let length = ciphertext.len();
=======
            .create_application_message(&aad, &message, &credential_bundle)
            .as_slice();
        let length = encrypted_message.len();
>>>>>>> c945107c
        let overflow = length % PADDING_SIZE;
        if overflow != 0 {
            panic!(
                "Error: padding overflow of {} bytes, message length: {}, padding block size: {}",
                overflow, length, PADDING_SIZE
            );
        }
    }
}<|MERGE_RESOLUTION|>--- conflicted
+++ resolved
@@ -21,16 +21,10 @@
         let message = randombytes(random_usize() % 1000);
         let aad = randombytes(random_usize() % 1000);
         let encrypted_message = group_alice
-<<<<<<< HEAD
-            .create_application_message(&aad, &message, signature_keypair.get_private_key())
+            .create_application_message(&aad, &message, &credential_bundle)
             .ciphertext;
         let ciphertext = encrypted_message.as_slice();
         let length = ciphertext.len();
-=======
-            .create_application_message(&aad, &message, &credential_bundle)
-            .as_slice();
-        let length = encrypted_message.len();
->>>>>>> c945107c
         let overflow = length % PADDING_SIZE;
         if overflow != 0 {
             panic!(
