use openmls::prelude::*;
pub mod utils;
use utils::mls_utils::*;

/// Creates a simple test setup for various encoding tests.
fn create_encoding_test_setup() -> TestSetup {
    // Create a test config for a single client supporting all possible
    // ciphersuites.
    let alice_config = TestClientConfig {
        name: "alice",
        ciphersuites: Config::supported_ciphersuite_names().to_vec(),
    };

    let bob_config = TestClientConfig {
        name: "bob",
        ciphersuites: Config::supported_ciphersuite_names().to_vec(),
    };
    let charlie_config = TestClientConfig {
        name: "charlie",
        ciphersuites: Config::supported_ciphersuite_names().to_vec(),
    };

    let mut test_group_configs = Vec::new();

    // Create a group config for each ciphersuite.
    for ciphersuite_name in Config::supported_ciphersuite_names() {
        let test_group = TestGroupConfig {
            ciphersuite: *ciphersuite_name,
            config: GroupConfig {
                add_ratchet_tree_extension: true,
                padding_block_size: 10,
                additional_as_epochs: 0,
            },
            members: vec![alice_config.clone(), bob_config.clone()],
        };
        test_group_configs.push(test_group);
    }

    // Create the test setup config.
    let test_setup_config = TestSetupConfig {
        clients: vec![alice_config, bob_config, charlie_config],
        groups: test_group_configs,
    };

    // Initialize the test setup according to config.
    setup(test_setup_config)
}

#[test]
/// This test tests encoding and decoding of application messages.
fn test_application_message_encoding() {
    let test_setup = create_encoding_test_setup();
    let test_clients = test_setup.clients.borrow();
    let alice = test_clients.get("alice").unwrap().borrow();

    // Create a message in each group and test the padding.
    for group_state in alice.group_states.borrow_mut().values_mut() {
        let credential_bundle = alice
            .credential_bundles
            .get(&group_state.ciphersuite().name())
            .unwrap();
        for _ in 0..100 {
            // Test encoding/decoding of Application messages.
            let message = randombytes(random_usize() % 1000);
            let aad = randombytes(random_usize() % 1000);
            let encrypted_message = group_state
                .create_application_message(&aad, &message, &credential_bundle, 0)
                .unwrap();
            let encrypted_message_bytes = encrypted_message.encode_detached().unwrap();
            let encrypted_message_decoded =
                match MlsCiphertext::decode(&mut Cursor::new(&encrypted_message_bytes)) {
                    Ok(a) => a,
                    Err(err) => panic!("Error decoding MLSCiphertext: {:?}", err),
                };
            assert_eq!(encrypted_message, encrypted_message_decoded);
        }
    }
}

#[test]
/// This test tests encoding and decoding of update proposals.
fn test_update_proposal_encoding() {
    let test_setup = create_encoding_test_setup();
    let test_clients = test_setup.clients.borrow();
    let alice = test_clients.get("alice").unwrap().borrow();

    for group_state in alice.group_states.borrow_mut().values_mut() {
        let credential_bundle = alice
            .credential_bundles
            .get(&group_state.ciphersuite().name())
            .unwrap();

        let capabilities_extension = Box::new(CapabilitiesExtension::new(
            None,
            Some(&[group_state.ciphersuite().name()]),
            None,
        ));
        let lifetime_extension = Box::new(LifetimeExtension::new(60));
        let mandatory_extensions: Vec<Box<dyn Extension>> =
            vec![capabilities_extension, lifetime_extension];

        let key_package_bundle = KeyPackageBundle::new(
            &[group_state.ciphersuite().name()],
            credential_bundle,
            mandatory_extensions,
        )
        .unwrap();

        let update = group_state
            .create_update_proposal(
                &[],
                credential_bundle,
                key_package_bundle.key_package().clone(),
            )
            .expect("Could not create proposal.");
        let update_encoded = update
            .encode_detached()
            .expect("Could not encode proposal.");
<<<<<<< HEAD
        let update_decoded = match MlsPlaintext::decode(&mut Cursor::new(&update_encoded)) {
=======
        let update_decoded = match MLSPlaintext::decode_detached(&update_encoded) {
>>>>>>> 5b6371bd
            Ok(a) => a,
            Err(err) => panic!("Error decoding MPLSPlaintext Update: {:?}", err),
        };

        assert_eq!(update, update_decoded);
    }
}

#[test]
/// This test tests encoding and decoding of add proposals.
fn test_add_proposal_encoding() {
    let test_setup = create_encoding_test_setup();
    let test_clients = test_setup.clients.borrow();
    let alice = test_clients.get("alice").unwrap().borrow();

    for group_state in alice.group_states.borrow_mut().values_mut() {
        let credential_bundle = alice
            .credential_bundles
            .get(&group_state.ciphersuite().name())
            .unwrap();

        let capabilities_extension = Box::new(CapabilitiesExtension::new(
            None,
            Some(&[group_state.ciphersuite().name()]),
            None,
        ));
        let lifetime_extension = Box::new(LifetimeExtension::new(60));
        let mandatory_extensions: Vec<Box<dyn Extension>> =
            vec![capabilities_extension, lifetime_extension];

        let key_package_bundle = KeyPackageBundle::new(
            &[group_state.ciphersuite().name()],
            credential_bundle,
            mandatory_extensions,
        )
        .unwrap();

        // Adds
        let add = group_state
            .create_add_proposal(
                &[],
                credential_bundle,
                key_package_bundle.key_package().clone(),
            )
            .expect("Could not create proposal.");
        let add_encoded = add.encode_detached().expect("Could not encode proposal.");
<<<<<<< HEAD
        let add_decoded = match MlsPlaintext::decode(&mut Cursor::new(&add_encoded)) {
=======
        let add_decoded = match MLSPlaintext::decode_detached(&add_encoded) {
>>>>>>> 5b6371bd
            Ok(a) => a,
            Err(err) => panic!("Error decoding MPLSPlaintext Add: {:?}", err),
        };

        assert_eq!(add, add_decoded);
    }
}

#[test]
/// This test tests encoding and decoding of remove proposals.
fn test_remove_proposal_encoding() {
    let test_setup = create_encoding_test_setup();
    let test_clients = test_setup.clients.borrow();
    let alice = test_clients.get("alice").unwrap().borrow();

    for group_state in alice.group_states.borrow_mut().values_mut() {
        let credential_bundle = alice
            .credential_bundles
            .get(&group_state.ciphersuite().name())
            .unwrap();

        let remove = group_state
            .create_remove_proposal(&[], credential_bundle, LeafIndex::from(1u32))
            .expect("Could not create proposal.");
        let remove_encoded = remove
            .encode_detached()
            .expect("Could not encode proposal.");
<<<<<<< HEAD
        let remove_decoded = match MlsPlaintext::decode(&mut Cursor::new(&remove_encoded)) {
=======
        let remove_decoded = match MLSPlaintext::decode_detached(&remove_encoded) {
>>>>>>> 5b6371bd
            Ok(a) => a,
            Err(err) => panic!("Error decoding MPLSPlaintext Remove: {:?}", err),
        };

        assert_eq!(remove, remove_decoded);
    }
}

/// This test tests encoding and decoding of commit messages.
#[test]
fn test_commit_encoding() {
    let test_setup = create_encoding_test_setup();
    let test_clients = test_setup.clients.borrow();
    let alice = test_clients.get("alice").unwrap().borrow();

    for group_state in alice.group_states.borrow_mut().values_mut() {
        let alice_credential_bundle = alice
            .credential_bundles
            .get(&group_state.ciphersuite().name())
            .unwrap();

        let capabilities_extension = Box::new(CapabilitiesExtension::new(
            None,
            Some(&[group_state.ciphersuite().name()]),
            None,
        ));
        let lifetime_extension = Box::new(LifetimeExtension::new(60));
        let mandatory_extensions: Vec<Box<dyn Extension>> =
            vec![capabilities_extension, lifetime_extension];

        let alice_key_package_bundle = KeyPackageBundle::new(
            &[group_state.ciphersuite().name()],
            alice_credential_bundle,
            mandatory_extensions.clone(),
        )
        .unwrap();

        // Create a few proposals to put into the commit

        // Alice updates her own leaf
        let update = group_state
            .create_update_proposal(
                &[],
                alice_credential_bundle,
                alice_key_package_bundle.key_package().clone(),
            )
            .expect("Could not create proposal.");

        // Alice adds Charlie to the group
        let charlie_key_package = test_setup
            ._key_store
            .borrow_mut()
            .get_mut(&("charlie", group_state.ciphersuite().name()))
            .unwrap()
            .pop()
            .unwrap();
        let add = group_state
            .create_add_proposal(&[], alice_credential_bundle, charlie_key_package.clone())
            .expect("Could not create proposal.");

        // Alice removes Bob
        let remove = group_state
            .create_remove_proposal(&[], alice_credential_bundle, LeafIndex::from(2u32))
            .expect("Could not create proposal.");

        let proposals = &[&add, &remove, &update];
        let (commit, _welcome_option, _key_package_bundle_option) = group_state
            .create_commit(&[], alice_credential_bundle, proposals, &[], true, None)
            .unwrap();
        let commit_encoded = commit.encode_detached().unwrap();
<<<<<<< HEAD
        let commit_decoded = match MlsPlaintext::decode(&mut Cursor::new(&commit_encoded)) {
=======
        let commit_decoded = match MLSPlaintext::decode_detached(&commit_encoded) {
>>>>>>> 5b6371bd
            Ok(a) => a,
            Err(err) => panic!("Error decoding MPLSPlaintext Commit: {:?}", err),
        };

        assert_eq!(commit, commit_decoded);
    }
}

#[test]
fn test_welcome_message_encoding() {
    let test_setup = create_encoding_test_setup();
    let test_clients = test_setup.clients.borrow();
    let alice = test_clients.get("alice").unwrap().borrow();

    for group_state in alice.group_states.borrow_mut().values_mut() {
        let credential_bundle = alice
            .credential_bundles
            .get(&group_state.ciphersuite().name())
            .unwrap();

        // Create a few proposals to put into the commit

        // Alice adds Charlie to the group
        let charlie_key_package = test_setup
            ._key_store
            .borrow_mut()
            .get_mut(&("charlie", group_state.ciphersuite().name()))
            .unwrap()
            .pop()
            .unwrap();
        let add = group_state
            .create_add_proposal(&[], credential_bundle, charlie_key_package.clone())
            .expect("Could not create proposal.");

        let proposals = &[&add];
        let (commit, welcome_option, key_package_bundle_option) = group_state
            .create_commit(&[], credential_bundle, proposals, &[], true, None)
            .unwrap();
        // Alice applies the commit
        assert!(group_state
            .apply_commit(
                &commit,
                proposals,
                &[key_package_bundle_option.unwrap()],
                None
            )
            .is_ok());

        // Welcome messages

        let welcome = welcome_option.unwrap();

        let welcome_encoded = welcome.encode_detached().unwrap();
        let welcome_decoded = match Welcome::decode(&mut Cursor::new(&welcome_encoded)) {
            Ok(a) => a,
            Err(err) => panic!("Error decoding Welcome message: {:?}", err),
        };

        assert_eq!(welcome, welcome_decoded);

        let charlie = test_clients.get("charlie").unwrap().borrow();

        let charlie_key_package_bundle = charlie
            .find_key_package_bundle(&charlie_key_package)
            .unwrap();

        // This makes Charlie decode the internals of the Welcome message, for
        // example the RatchetTreeExtension.
        assert!(MlsGroup::new_from_welcome(
            welcome,
            Some(group_state.tree().public_key_tree_copy()),
            charlie_key_package_bundle,
            None,
        )
        .is_ok());
    }
}<|MERGE_RESOLUTION|>--- conflicted
+++ resolved
@@ -116,11 +116,7 @@
         let update_encoded = update
             .encode_detached()
             .expect("Could not encode proposal.");
-<<<<<<< HEAD
-        let update_decoded = match MlsPlaintext::decode(&mut Cursor::new(&update_encoded)) {
-=======
-        let update_decoded = match MLSPlaintext::decode_detached(&update_encoded) {
->>>>>>> 5b6371bd
+        let update_decoded = match MlsPlaintext::decode_detached(&update_encoded) {
             Ok(a) => a,
             Err(err) => panic!("Error decoding MPLSPlaintext Update: {:?}", err),
         };
@@ -167,11 +163,7 @@
             )
             .expect("Could not create proposal.");
         let add_encoded = add.encode_detached().expect("Could not encode proposal.");
-<<<<<<< HEAD
-        let add_decoded = match MlsPlaintext::decode(&mut Cursor::new(&add_encoded)) {
-=======
-        let add_decoded = match MLSPlaintext::decode_detached(&add_encoded) {
->>>>>>> 5b6371bd
+        let add_decoded = match MlsPlaintext::decode_detached(&add_encoded) {
             Ok(a) => a,
             Err(err) => panic!("Error decoding MPLSPlaintext Add: {:?}", err),
         };
@@ -199,11 +191,7 @@
         let remove_encoded = remove
             .encode_detached()
             .expect("Could not encode proposal.");
-<<<<<<< HEAD
-        let remove_decoded = match MlsPlaintext::decode(&mut Cursor::new(&remove_encoded)) {
-=======
-        let remove_decoded = match MLSPlaintext::decode_detached(&remove_encoded) {
->>>>>>> 5b6371bd
+        let remove_decoded = match MlsPlaintext::decode_detached(&remove_encoded) {
             Ok(a) => a,
             Err(err) => panic!("Error decoding MPLSPlaintext Remove: {:?}", err),
         };
@@ -274,11 +262,7 @@
             .create_commit(&[], alice_credential_bundle, proposals, &[], true, None)
             .unwrap();
         let commit_encoded = commit.encode_detached().unwrap();
-<<<<<<< HEAD
-        let commit_decoded = match MlsPlaintext::decode(&mut Cursor::new(&commit_encoded)) {
-=======
-        let commit_decoded = match MLSPlaintext::decode_detached(&commit_encoded) {
->>>>>>> 5b6371bd
+        let commit_decoded = match MlsPlaintext::decode_detached(&commit_encoded) {
             Ok(a) => a,
             Err(err) => panic!("Error decoding MPLSPlaintext Commit: {:?}", err),
         };
