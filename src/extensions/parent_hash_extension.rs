//! # Parent hash extension
//!
//! > KeyPackage Extension
//!
//! 7.4. Parent Hash
//!
//! The parent_hash extension serves to bind a KeyPackage to all the nodes
//! above it in the group's ratchet tree. This enforces the tree invariant,
//! meaning that malicious members can't lie about the state of the ratchet
//! tree when they send Welcome messages to new members.
//!
//! ```text
//! opaque parent_hash<0..255>;
//! ```
//!
//! This extension MUST be present in all Updates that are sent as part of a
//! Commit message. If the extension is present, clients MUST verify that
//! parent_hash matches the hash of the leaf's parent node when represented as a
//! ParentNode struct.

use super::{
    Deserialize, Extension, ExtensionError, ExtensionStruct, ExtensionType, ParentHashError,
    Serialize,
};
use crate::codec::{decode_vec, encode_vec, Cursor, VecSize};

<<<<<<< HEAD
use serde::{Deserialize, Serialize};

=======
>>>>>>> 346cd2ab
#[derive(PartialEq, Clone, Debug, Default, Serialize, Deserialize)]
pub struct ParentHashExtension {
    parent_hash: Vec<u8>,
}

impl ParentHashExtension {
    pub fn new(hash: &[u8]) -> Self {
        ParentHashExtension {
            parent_hash: hash.to_vec(),
        }
    }

    /// Get a reference to the parent hash value.
    pub(crate) fn parent_hash(&self) -> &[u8] {
        &self.parent_hash
    }
}

#[typetag::serde]
impl Extension for ParentHashExtension {
    fn extension_type(&self) -> ExtensionType {
        ExtensionType::ParentHash
    }

    /// Build a new ParentHashExtension from a byte slice.
    fn new_from_bytes(bytes: &[u8]) -> Result<Self, ExtensionError>
    where
        Self: Sized,
    {
        let cursor = &mut Cursor::new(bytes);
        match decode_vec(VecSize::VecU8, cursor) {
            Ok(parent_hash) => Ok(Self { parent_hash }),
            Err(_) => Err(ExtensionError::ParentHash(ParentHashError::Invalid)),
        }
    }

    fn to_extension_struct(&self) -> ExtensionStruct {
        let mut extension_data: Vec<u8> = vec![];
        encode_vec(VecSize::VecU8, &mut extension_data, &self.parent_hash).unwrap();
        let extension_type = ExtensionType::ParentHash;
        ExtensionStruct::new(extension_type, extension_data)
    }

    fn as_any(&self) -> &dyn std::any::Any {
        self
    }
}<|MERGE_RESOLUTION|>--- conflicted
+++ resolved
@@ -24,11 +24,6 @@
 };
 use crate::codec::{decode_vec, encode_vec, Cursor, VecSize};
 
-<<<<<<< HEAD
-use serde::{Deserialize, Serialize};
-
-=======
->>>>>>> 346cd2ab
 #[derive(PartialEq, Clone, Debug, Default, Serialize, Deserialize)]
 pub struct ParentHashExtension {
     parent_hash: Vec<u8>,
