//! # Capabilities Extension
//!
//! > Key Package Extension
//!
//! This extension MUST be always present in a KeyPackage. Extensions that
//! appear in the extensions field of a KeyPackage MUST be included in the
//! extensions field of the capabilities extension.
//!
//! ```text
//! struct {
//!     ProtocolVersion versions<0..255>;
//!     CipherSuite ciphersuites<0..255>;
//!     ExtensionType extensions<0..255>;
//! } Capabilities;
//! ```

use super::{
    CapabilitiesExtensionError, Extension, ExtensionError, ExtensionStruct, ExtensionType,
};
use crate::ciphersuite::CiphersuiteName;
use crate::codec::{decode_vec, encode_vec, Cursor, VecSize};
use crate::config::{Config, ProtocolVersion};

#[derive(PartialEq, Clone, Debug)]
pub struct CapabilitiesExtension {
    versions: Vec<ProtocolVersion>,
    ciphersuites: Vec<CiphersuiteName>,
    extensions: Vec<ExtensionType>,
}

impl Default for CapabilitiesExtension {
    fn default() -> Self {
        CapabilitiesExtension {
            versions: Config::supported_versions().to_vec(),
            ciphersuites: Config::supported_ciphersuite_names().to_vec(),
            extensions: Config::supported_extensions().to_vec(),
        }
    }
}

impl CapabilitiesExtension {
    /// Create a new capabilities extension with the given configuration.
    /// Any argument that is `None` is filled with the default values from the
    /// global configuration.
    pub fn new(
        versions: Option<&[ProtocolVersion]>,
        ciphersuites: Option<&[CiphersuiteName]>,
        extensions: Option<&[ExtensionType]>,
    ) -> Self {
        Self {
            versions: match versions {
                Some(v) => v.to_vec(),
                None => Config::supported_versions().to_vec(),
            },
            ciphersuites: match ciphersuites {
                Some(c) => c.to_vec(),
                None => Config::supported_ciphersuite_names().to_vec(),
            },
            extensions: match extensions {
                Some(e) => e.to_vec(),
                None => Config::supported_extensions().to_vec(),
            },
        }
    }
    /// Get a reference to the list of versions in this extension.
    pub fn versions(&self) -> &[ProtocolVersion] {
        &self.versions
    }
    /// Get a reference to the list of cipher suites in this extension.
    pub fn ciphersuites(&self) -> &[CiphersuiteName] {
        &self.ciphersuites
    }
    /// Get a reference to the list of supported extensions.
    pub fn extensions(&self) -> &[ExtensionType] {
        &self.extensions
    }
}

impl Extension for CapabilitiesExtension {
    fn get_type(&self) -> ExtensionType {
        ExtensionType::Capabilities
    }

    /// Build a new CapabilitiesExtension from a byte slice.
<<<<<<< HEAD
    /// Checks that we can work with these capabilities and returns a `ConfigError`
    /// if not.
    fn new_from_bytes(bytes: &[u8]) -> Result<Self, ExtensionError>
=======
    /// Checks that we can work with these capabilities and returns a
    /// `ConfigError` if not.
    fn new_from_bytes(bytes: &[u8]) -> Result<Self, ConfigError>
>>>>>>> e61af69c
    where
        Self: Sized,
    {
        let cursor = &mut Cursor::new(bytes);

        let version_numbers: Vec<u8> = decode_vec(VecSize::VecU8, cursor)?;
        let mut versions = Vec::new();
        for &version_number in version_numbers.iter() {
            versions.push(ProtocolVersion::from(version_number)?)
        }
        // There must be at least one version we support.
        if versions.is_empty() {
            let e = ExtensionError::Capabilities(CapabilitiesExtensionError::EmptyVersionsField);
            log::error!("Error reading capabilities extension form bytes: {:?}", e);
            return Err(e);
        }

        let ciphersuites: Vec<CiphersuiteName> = decode_vec(VecSize::VecU8, cursor)?;
        // There must be at least one ciphersuite we support.
        let mut supported_suite = false;
        for suite in ciphersuites.iter() {
            if suite.is_supported() {
                supported_suite = true;
                break;
            }
        }
        if !supported_suite {
            return Err(ExtensionError::Capabilities(
                super::CapabilitiesExtensionError::UnsupportedCiphersuite,
            ));
        }

        let extensions = decode_vec(VecSize::VecU8, cursor)?;

        Ok(Self {
            versions,
            ciphersuites,
            extensions,
        })
    }

    fn to_extension_struct(&self) -> ExtensionStruct {
        let mut extension_data: Vec<u8> = vec![];
        encode_vec(VecSize::VecU8, &mut extension_data, &self.versions).unwrap();
        encode_vec(VecSize::VecU8, &mut extension_data, &self.ciphersuites).unwrap();
        encode_vec(VecSize::VecU8, &mut extension_data, &self.extensions).unwrap();
        let extension_type = ExtensionType::Capabilities;
        ExtensionStruct::new(extension_type, extension_data)
    }

    fn as_any(&self) -> &dyn std::any::Any {
        self
    }
}<|MERGE_RESOLUTION|>--- conflicted
+++ resolved
@@ -82,15 +82,9 @@
     }
 
     /// Build a new CapabilitiesExtension from a byte slice.
-<<<<<<< HEAD
-    /// Checks that we can work with these capabilities and returns a `ConfigError`
+    /// Checks that we can work with these capabilities and returns an `ExtensionError`
     /// if not.
     fn new_from_bytes(bytes: &[u8]) -> Result<Self, ExtensionError>
-=======
-    /// Checks that we can work with these capabilities and returns a
-    /// `ConfigError` if not.
-    fn new_from_bytes(bytes: &[u8]) -> Result<Self, ConfigError>
->>>>>>> e61af69c
     where
         Self: Sized,
     {
