//! # KeyPackage Identifiers
//!
//! > Key Package Extension
//!
//! 7.3. KeyPackage Identifiers
//!
//! Within MLS, a KeyPackage is identified by its hash (see, e.g., Section
//! 11.2.1). The key_id extension allows applications to add an explicit,
//! application-defined identifier to a KeyPackage.
//!
//! ```text
//! opaque key_id<0..2^16-1>;
//! ```

use super::{
    Deserialize, Extension, ExtensionError, ExtensionStruct, ExtensionType, KeyPackageIdError,
    Serialize,
};
use crate::codec::{decode_vec, encode_vec, Cursor, VecSize};

<<<<<<< HEAD
use serde::{Deserialize, Serialize};

=======
>>>>>>> 346cd2ab
#[derive(PartialEq, Clone, Debug, Default, Serialize, Deserialize)]
pub struct KeyIDExtension {
    key_id: Vec<u8>,
}

impl KeyIDExtension {
    /// Create a new key identifier extension from a byte slice.
    pub fn new(id: &[u8]) -> Self {
        Self {
            key_id: id.to_vec(),
        }
    }

    /// Get the value of the key id as byte slice.
    pub fn as_slice(&self) -> &[u8] {
        &self.key_id
    }
}

#[typetag::serde]
impl Extension for KeyIDExtension {
    fn extension_type(&self) -> ExtensionType {
        ExtensionType::KeyID
    }

    /// Build a new KeyIDExtension from a byte slice.
    fn new_from_bytes(bytes: &[u8]) -> Result<Self, ExtensionError>
    where
        Self: Sized,
    {
        let cursor = &mut Cursor::new(bytes);
        match decode_vec(VecSize::VecU16, cursor) {
            Ok(key_id) => Ok(Self { key_id }),
            Err(_) => Err(ExtensionError::KeyPackageId(KeyPackageIdError::Invalid)),
        }
    }

    fn to_extension_struct(&self) -> ExtensionStruct {
        let mut extension_data: Vec<u8> = vec![];
        encode_vec(VecSize::VecU16, &mut extension_data, &self.key_id).unwrap();
        let extension_type = ExtensionType::KeyID;
        ExtensionStruct::new(extension_type, extension_data)
    }

    fn as_any(&self) -> &dyn std::any::Any {
        self
    }
}<|MERGE_RESOLUTION|>--- conflicted
+++ resolved
@@ -18,11 +18,6 @@
 };
 use crate::codec::{decode_vec, encode_vec, Cursor, VecSize};
 
-<<<<<<< HEAD
-use serde::{Deserialize, Serialize};
-
-=======
->>>>>>> 346cd2ab
 #[derive(PartialEq, Clone, Debug, Default, Serialize, Deserialize)]
 pub struct KeyIDExtension {
     key_id: Vec<u8>,
