--- conflicted
+++ resolved
@@ -128,15 +128,11 @@
 pub mod errors;
 pub(crate) mod psk;
 
-<<<<<<< HEAD
-use errors::{ErrorState, KeyScheduleError};
-pub use psk::{PreSharedKeyID, PreSharedKeys, PskSecret};
-=======
 #[cfg(test)]
 mod kat_key_schedule;
 
 pub use errors::{ErrorState, KeyScheduleError};
->>>>>>> 22dff130
+pub use psk::{PreSharedKeyID, PreSharedKeys, PskSecret};
 
 #[derive(Debug, Serialize, Deserialize)]
 #[cfg_attr(test, derive(PartialEq))]
@@ -787,11 +783,6 @@
         &self.external_secret
     }
 
-<<<<<<< HEAD
-=======
-    // XXX: This is currently only used in tests but will be used in future.
-    #[cfg(test)]
->>>>>>> 22dff130
     /// External secret
     pub(crate) fn resumption_secret(&self) -> &ResumptionSecret {
         &self.resumption_secret
