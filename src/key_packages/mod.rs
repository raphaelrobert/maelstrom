// maelstrom
// Copyright (C) 2020 Raphael Robert
//
// This program is free software: you can redistribute it and/or modify
// it under the terms of the GNU General Public License as published by
// the Free Software Foundation, either version 3 of the License, or
// (at your option) any later version.
//
// This program is distributed in the hope that it will be useful,
// but WITHOUT ANY WARRANTY; without even the implied warranty of
// MERCHANTABILITY or FITNESS FOR A PARTICULAR PURPOSE. See the
// GNU General Public License for more details.
//
// You should have received a copy of the GNU General Public License
// along with this program. If not, see http://www.gnu.org/licenses/.

use crate::ciphersuite::*;
use crate::codec::*;
use crate::config::ProtocolVersion;
use crate::creds::*;
use crate::extensions::{
    CapabilitiesExtension, Extension, ExtensionError, ExtensionStruct, ExtensionType,
    ParentHashExtension,
};
use crate::schedule::*;
use evercrypt::rand_util::*;

mod codec;

mod test_key_packages;

#[derive(Debug, PartialEq)]
pub enum KeyPackageError {
    ExtensionNotPresent,
    MandatoryExtensionsMissing,
    InvalidLifetimeExtension,
    InvalidSignature,
    LibraryError,
}

impl From<ExtensionError> for KeyPackageError {
    fn from(e: ExtensionError) -> Self {
        match e {
            // TODO: error handling #83
            ExtensionError::InvalidExtensionType => KeyPackageError::ExtensionNotPresent,
            ExtensionError::UnknownExtension => KeyPackageError::ExtensionNotPresent,
        }
    }
}

#[derive(Debug, Clone, PartialEq)]
pub struct KeyPackage {
    protocol_version: ProtocolVersion,
    cipher_suite: CiphersuiteName,
    hpke_init_key: HPKEPublicKey,
    credential: Credential,
    extensions: Vec<Box<dyn Extension>>,
    signature: Signature,
}

/// Mandatory extensions for key packages.
const MANDATORY_EXTENSIONS: [ExtensionType; 2] =
    [ExtensionType::Capabilities, ExtensionType::Lifetime];

impl KeyPackage {
    /// Create a new key package but only with the given `extensions` for the
    /// given `ciphersuite` and `identity`, and the initial HPKE key pair `init_key`.
    fn new(
        ciphersuite_name: CiphersuiteName,
        hpke_init_key: HPKEPublicKey,
        credential_bundle: &CredentialBundle,
        extensions: Vec<Box<dyn Extension>>,
    ) -> Self {
        let mut key_package = Self {
            // TODO: #85 Take from global config.
            protocol_version: ProtocolVersion::default(),
            cipher_suite: ciphersuite_name,
            hpke_init_key,
            credential: credential_bundle.credential().clone(),
            extensions,
            signature: Signature::new_empty(),
        };
        key_package.sign(&credential_bundle);
        key_package
    }

    /// Verify that this key package is valid:
    /// * verify that the signature on this key package is valid
    /// * verify that all mandatory extensions are present
    /// * make sure that the lifetime is valid
    /// Returns `Ok(())` if all checks succeed and `KeyPackageError` otherwise
    pub fn verify(&self) -> Result<(), KeyPackageError> {
        //  First make sure that all mandatory extensions are present.
        let mut mandatory_extensions_found = MANDATORY_EXTENSIONS.to_vec();
        for extension in self.extensions.iter() {
            if let Some(p) = mandatory_extensions_found
                .iter()
                .position(|&e| e == extension.get_type())
            {
                let _ = mandatory_extensions_found.remove(p);
            }
            // Make sure the lifetime is valid.
            if extension.get_type() == ExtensionType::Lifetime {
                match extension.to_lifetime_extension_ref() {
                    Ok(e) => {
                        if !e.is_valid() {
                            return Err(KeyPackageError::InvalidLifetimeExtension);
                        }
                    }
                    Err(e) => {
                        println!("Library error. {:?}", e);
                        return Err(KeyPackageError::LibraryError);
                    }
                }
            }
        }

        // Make sure we found all mandatory extensions.
        if !mandatory_extensions_found.is_empty() {
            return Err(KeyPackageError::MandatoryExtensionsMissing);
        }

        // Verify the signature on this key package.
        if self
            .credential
            .verify(&self.unsigned_payload().unwrap(), &self.signature)
        {
            Ok(())
        } else {
            Err(KeyPackageError::InvalidSignature)
        }
    }

    /// Compute the hash of the encoding of this key package.
    pub(crate) fn hash(&self) -> Vec<u8> {
        let bytes = self.encode_detached().unwrap();
        Ciphersuite::new(self.cipher_suite).hash(&bytes)
    }

    /// Get a reference to the extension of `extension_type`.
    /// Returns `Some(extension)` if present and `None` if the extension is not present.
    #[allow(clippy::borrowed_box)]
    pub(crate) fn get_extension(
        &self,
        extension_type: ExtensionType,
    ) -> Option<&Box<dyn Extension>> {
        for e in &self.extensions {
            if e.get_type() == extension_type {
                return Some(e);
            }
        }
        None
    }

    /// Get the ID of this key package as byte slice.
    /// Returns an error if no Key ID extension is present.
    pub fn get_id(&self) -> Result<&[u8], KeyPackageError> {
        if let Some(key_id_ext) = self.get_extension(ExtensionType::KeyID) {
            return Ok(key_id_ext.to_key_id_extension_ref()?.as_slice());
        }
        Err(KeyPackageError::ExtensionNotPresent)
    }

    /// Update the parent hash extension of this key package.
    pub(crate) fn update_parent_hash(&mut self, parent_hash: &[u8]) {
        self.remove_extension(ExtensionType::ParentHash);
        let extension = Box::new(ParentHashExtension::new(parent_hash));
        self.extensions.push(extension);
    }

    /// Add (or replace) an extension to the KeyPackage.
    /// Make sure to re-sign the package before using it. It will be invalid
    /// after calling this function!
    pub fn add_extension(&mut self, extension: Box<dyn Extension>) {
        self.remove_extension(extension.get_type());
        self.extensions.push(extension);
    }

    /// Remove an extension from the KeyPackage
    /// Make sure to re-sign the package before using it. It will be invalid
    /// after calling this function!
    pub(crate) fn remove_extension(&mut self, extension_type: ExtensionType) {
        self.extensions.retain(|e| e.get_type() != extension_type);
    }

    /// Get a reference to the credential.
    pub(crate) fn get_credential(&self) -> &Credential {
        &self.credential
    }

    /// Get a reference to the HPKE init key.
    pub(crate) fn get_hpke_init_key(&self) -> &HPKEPublicKey {
        &self.hpke_init_key
    }

    /// Set a new HPKE init key.
    pub(crate) fn set_hpke_init_key(&mut self, hpke_init_key: HPKEPublicKey) {
        self.hpke_init_key = hpke_init_key;
    }

    /// Get a reference to the `Ciphersuite`.
    pub(crate) fn get_cipher_suite(&self) -> CiphersuiteName {
        self.cipher_suite
    }

    /// Get a reference to the extensions of this key package.
    pub fn get_extensions_ref(&self) -> &[Box<dyn Extension>] {
        &self.extensions
    }

    /// Compile the unsigned payload to create the signature required in the
    /// signature field.
    fn unsigned_payload(&self) -> Result<Vec<u8>, CodecError> {
        let buffer = &mut Vec::new();
        self.protocol_version.encode(buffer)?;
        self.cipher_suite.encode(buffer)?;
        self.hpke_init_key.encode(buffer)?;
        self.credential.encode(buffer)?;
        // Get extensions encoded. We need to build a Vec::<ExtensionStruct> first.
        let encoded_extensions: Vec<ExtensionStruct> = self
            .extensions
            .iter()
            .map(|e| e.to_extension_struct())
            .collect();
        encode_vec(VecSize::VecU16, buffer, &encoded_extensions)?;
        Ok(buffer.to_vec())
    }

    /// Populate the `signature` field using the `credential_bundle`.
    pub(crate) fn sign(&mut self, credential_bundle: &CredentialBundle) {
        let payload = &self.unsigned_payload().unwrap();
        self.signature = credential_bundle.sign(payload).unwrap();
    }
}

#[derive(Debug)]
pub struct KeyPackageBundle {
    pub(crate) key_package: KeyPackage,
    pub(crate) private_key: HPKEPrivateKey,
    pub(crate) leaf_secret_option: Option<Vec<u8>>,
}

impl KeyPackageBundle {
    /// Create a new `KeyPackageBundle` for the given `ciphersuite`, `identity`,
    /// and `extensions`. Note that the capabilities extension gets added
    /// automatically, based on the configuration.
    /// This generates a fresh HPKE key pair for this bundle.
    ///
    /// Returns a new `KeyPackageBundle`.
    pub fn new(
        ciphersuite_name: CiphersuiteName,
        credential_bundle: &CredentialBundle,
        extensions: Vec<Box<dyn Extension>>,
    ) -> Self {
        let ciphersuite = Ciphersuite::new(ciphersuite_name);
        let leaf_secret = get_random_vec(ciphersuite.hash_length());
        Self::new_from_leaf_secret(ciphersuite_name, credential_bundle, extensions, leaf_secret)
    }

    pub fn new_from_leaf_secret(
        ciphersuite_name: CiphersuiteName,
        credential_bundle: &CredentialBundle,
        extensions: Vec<Box<dyn Extension>>,
        leaf_secret: Vec<u8>,
    ) -> Self {
        let node_secret =
            Self::derive_node_secret(&Ciphersuite::new(ciphersuite_name), leaf_secret);
        let keypair = Ciphersuite::new(ciphersuite_name).derive_hpke_keypair(&node_secret);
        Self::new_with_keypair(
            ciphersuite_name,
            credential_bundle,
            extensions,
            keypair,
            Some(node_secret),
        )
    }

    /// Create a new `KeyPackageBundle` for the given `ciphersuite`, `identity`,
    /// and `extensions`, using the given HPKE `key_pair`.
    ///
    /// Returns a new `KeyPackageBundle`.
    pub fn new_with_keypair(
        ciphersuite_name: CiphersuiteName,
        credential_bundle: &CredentialBundle,
        extensions: Vec<Box<dyn Extension>>,
        key_pair: HPKEKeyPair,
        leaf_secret_option: Option<Vec<u8>>,
    ) -> Self {
        // TODO: #85 this must be configurable.
        let mut final_extensions: Vec<Box<dyn Extension>> =
            vec![Box::new(CapabilitiesExtension::default())];

        let (private_key, public_key) = key_pair.into_keys();
        final_extensions.extend_from_slice(&extensions);
        let key_package = KeyPackage::new(
            ciphersuite_name,
            public_key,
            credential_bundle,
            final_extensions,
        );
        KeyPackageBundle {
            key_package,
            private_key,
            leaf_secret_option,
        }
    }

    pub fn from_values(
        key_package: KeyPackage,
        private_key: HPKEPrivateKey,
        leaf_secret_option: Option<Vec<u8>>,
    ) -> Self {
        Self {
            key_package,
            private_key,
            leaf_secret_option,
        }
    }

    /// Replace the init key in the current KeyPackage with a random one
    pub(crate) fn rekey_unsigned(ciphersuite: &Ciphersuite, key_package: &KeyPackage) -> Self {
        let leaf_secret = get_random_vec(ciphersuite.hash_length());
        let node_secret = Self::derive_node_secret(ciphersuite, leaf_secret);
<<<<<<< HEAD
        let (private_key, public_key) = ciphersuite.derive_hpke_keypair(&node_secret).into_keys();
=======
        let (private_key, public_key) = ciphersuite.derive_hpke_keypair(&node_secret).to_keys();
>>>>>>> 47563a2f

        // Generate new keypair and replace it in current KeyPackage
        let mut new_key_package = key_package.clone();
        new_key_package.set_hpke_init_key(public_key);
        KeyPackageBundle::from_values(new_key_package, private_key, Some(node_secret))
    }

    /// Update the private key in the bundle.
    pub(crate) fn _set_private_key(&mut self, private_key: HPKEPrivateKey) {
        self.private_key = private_key;
    }

    /// Update the key package in the bundle.
    pub(crate) fn set_key_package(&mut self, key_package: KeyPackage) {
        self.key_package = key_package;
    }

    /// Get the key package and HPKE private key separately.
    /// Consumes self.
    pub fn into_tuple(self) -> (HPKEPrivateKey, KeyPackage) {
        (self.private_key, self.key_package)
    }

    /// Get a reference to the `KeyPackage`.
    pub fn get_key_package(&self) -> &KeyPackage {
        &self.key_package
    }

    /// Get a reference to the `KeyPackage`.
    pub fn get_key_package_ref_mut(&mut self) -> &mut KeyPackage {
        &mut self.key_package
    }

    /// Get a reference to the `HPKEPrivateKey`.
<<<<<<< HEAD
=======
    pub fn get_private_key(self) -> HPKEPrivateKey {
        self.private_key
    }

    /// Get a reference to the `HPKEPrivateKey`.
>>>>>>> 47563a2f
    pub fn get_private_key_ref(&self) -> &HPKEPrivateKey {
        &self.private_key
    }

    /// Get a reference to the `leaf_secret_option`.
    pub fn get_leaf_secret_option(&self) -> &Option<Vec<u8>> {
        &self.leaf_secret_option
    }

    fn derive_node_secret(ciphersuite: &Ciphersuite, leaf_secret: Vec<u8>) -> Vec<u8> {
        hkdf_expand_label(
            ciphersuite,
            &leaf_secret,
            "node",
            &[],
            ciphersuite.hash_length(),
        )
    }
}<|MERGE_RESOLUTION|>--- conflicted
+++ resolved
@@ -321,11 +321,7 @@
     pub(crate) fn rekey_unsigned(ciphersuite: &Ciphersuite, key_package: &KeyPackage) -> Self {
         let leaf_secret = get_random_vec(ciphersuite.hash_length());
         let node_secret = Self::derive_node_secret(ciphersuite, leaf_secret);
-<<<<<<< HEAD
         let (private_key, public_key) = ciphersuite.derive_hpke_keypair(&node_secret).into_keys();
-=======
-        let (private_key, public_key) = ciphersuite.derive_hpke_keypair(&node_secret).to_keys();
->>>>>>> 47563a2f
 
         // Generate new keypair and replace it in current KeyPackage
         let mut new_key_package = key_package.clone();
@@ -360,14 +356,11 @@
     }
 
     /// Get a reference to the `HPKEPrivateKey`.
-<<<<<<< HEAD
-=======
     pub fn get_private_key(self) -> HPKEPrivateKey {
         self.private_key
     }
 
     /// Get a reference to the `HPKEPrivateKey`.
->>>>>>> 47563a2f
     pub fn get_private_key_ref(&self) -> &HPKEPrivateKey {
         &self.private_key
     }
