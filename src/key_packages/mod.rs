// maelstrom
// Copyright (C) 2020 Raphael Robert
//
// This program is free software: you can redistribute it and/or modify
// it under the terms of the GNU General Public License as published by
// the Free Software Foundation, either version 3 of the License, or
// (at your option) any later version.
//
// This program is distributed in the hope that it will be useful,
// but WITHOUT ANY WARRANTY; without even the implied warranty of
// MERCHANTABILITY or FITNESS FOR A PARTICULAR PURPOSE. See the
// GNU General Public License for more details.
//
// You should have received a copy of the GNU General Public License
// along with this program. If not, see http://www.gnu.org/licenses/.

use crate::ciphersuite::*;
use crate::codec::*;
use crate::config::ProtocolVersion;
use crate::creds::*;
use crate::extensions::{
    CapabilitiesExtension, Extension, ExtensionError, ExtensionStruct, ExtensionType,
    ParentHashExtension,
};

mod codec;

mod test_key_packages;

#[derive(Debug, PartialEq)]
pub enum KeyPackageError {
    ExtensionNotPresent,
    MandatoryExtensionsMissing,
    InvalidLifetimeExtension,
    InvalidSignature,
    LibraryError,
}

impl From<ExtensionError> for KeyPackageError {
    fn from(e: ExtensionError) -> Self {
        match e {
            // TODO: error handling #83
            ExtensionError::InvalidExtensionType => KeyPackageError::ExtensionNotPresent,
            ExtensionError::UnknownExtension => KeyPackageError::ExtensionNotPresent,
        }
    }
}

#[derive(Debug, Clone, PartialEq)]
pub struct KeyPackage {
    protocol_version: ProtocolVersion,
    cipher_suite: CiphersuiteName,
    hpke_init_key: HPKEPublicKey,
    credential: Credential,
    extensions: Vec<Box<dyn Extension>>,
    signature: Signature,
}

/// Mandatory extensions for key packages.
const MANDATORY_EXTENSIONS: [ExtensionType; 2] =
    [ExtensionType::Capabilities, ExtensionType::Lifetime];

impl KeyPackage {
    /// Create a new key package but only with the given `extensions` for the
    /// given `ciphersuite` and `identity`, and the initial HPKE key pair `init_key`.
    fn new(
        ciphersuite_name: CiphersuiteName,
        hpke_init_key: HPKEPublicKey,
        credential_bundle: &CredentialBundle,
        extensions: Vec<Box<dyn Extension>>,
    ) -> Self {
        let mut key_package = Self {
            // TODO: #85 Take from global config.
            protocol_version: ProtocolVersion::default(),
            cipher_suite: ciphersuite_name,
            hpke_init_key,
            credential: credential_bundle.credential().clone(),
            extensions,
            signature: Signature::new_empty(),
        };
        key_package.sign(&credential_bundle);
        key_package
    }

    /// Verify that this key package is valid:
    /// * verify that the signature on this key package is valid
    /// * verify that all mandatory extensions are present
    /// * make sure that the lifetime is valid
<<<<<<< HEAD
    pub fn verify(&self) -> bool {
=======
    /// Returns `Ok(())` if all checks succeed and `KeyPackageError` otherwise
    pub fn verify(&self) -> Result<(), KeyPackageError> {
>>>>>>> 5f0cc280
        //  First make sure that all mandatory extensions are present.
        let mut mandatory_extensions_found = MANDATORY_EXTENSIONS.to_vec();
        for extension in self.extensions.iter() {
            if let Some(p) = mandatory_extensions_found
                .iter()
                .position(|&e| e == extension.get_type())
            {
                let _ = mandatory_extensions_found.remove(p);
            }
            // Make sure the lifetime is valid.
            if extension.get_type() == ExtensionType::Lifetime {
                match extension.to_lifetime_extension_ref() {
                    Ok(e) => {
                        if !e.is_valid() {
                            return Err(KeyPackageError::InvalidLifetimeExtension);
                        }
                    }
                    Err(e) => {
                        println!("Library error. {:?}", e);
                        return Err(KeyPackageError::LibraryError);
                    }
                }
            }
        }

        // Make sure we found all mandatory extensions.
        if !mandatory_extensions_found.is_empty() {
            return Err(KeyPackageError::MandatoryExtensionsMissing);
        }

        // Verify the signature on this key package.
        if self
            .credential
            .verify(&self.unsigned_payload().unwrap(), &self.signature)
        {
            Ok(())
        } else {
            Err(KeyPackageError::InvalidSignature)
        }
    }

    /// Compute the hash of the encoding of this key package.
    pub(crate) fn hash(&self) -> Vec<u8> {
        let bytes = self.encode_detached().unwrap();
        Ciphersuite::new(self.cipher_suite).hash(&bytes)
    }

    /// Get a reference to the extension of `extension_type`.
    /// Returns `Some(extension)` if present and `None` if the extension is not present.
    #[allow(clippy::borrowed_box)]
    pub(crate) fn get_extension(
        &self,
        extension_type: ExtensionType,
    ) -> Option<&Box<dyn Extension>> {
        for e in &self.extensions {
            if e.get_type() == extension_type {
                return Some(e);
            }
        }
        None
    }

    /// Get the ID of this key package as byte slice.
    /// Returns an error if no Key ID extension is present.
    pub fn get_id(&self) -> Result<&[u8], KeyPackageError> {
        if let Some(key_id_ext) = self.get_extension(ExtensionType::KeyID) {
            return Ok(key_id_ext.to_key_id_extension_ref()?.as_slice());
        }
        Err(KeyPackageError::ExtensionNotPresent)
    }

    /// Update the parent hash extension of this key package.
    pub(crate) fn update_parent_hash(&mut self, parent_hash: &[u8]) {
        self.remove_extension(ExtensionType::ParentHash);
        let extension = Box::new(ParentHashExtension::new(parent_hash));
        self.extensions.push(extension);
    }

    /// Add (or replace) an extension to the KeyPackage.
    /// Make sure to re-sign the package before using it. It will be invalid
    /// after calling this function!
    pub fn add_extension(&mut self, extension: Box<dyn Extension>) {
        self.remove_extension(extension.get_type());
        self.extensions.push(extension);
    }

    /// Remove an extension from the KeyPackage
    /// Make sure to re-sign the package before using it. It will be invalid
    /// after calling this function!
    pub(crate) fn remove_extension(&mut self, extension_type: ExtensionType) {
        self.extensions.retain(|e| e.get_type() != extension_type);
    }

    /// Get a reference to the credential.
    pub(crate) fn get_credential(&self) -> &Credential {
        &self.credential
    }

    /// Get a reference to the HPKE init key.
    pub(crate) fn get_hpke_init_key(&self) -> &HPKEPublicKey {
        &self.hpke_init_key
    }

    /// Set a new HPKE init key.
    pub(crate) fn set_hpke_init_key(&mut self, hpke_init_key: HPKEPublicKey) {
        self.hpke_init_key = hpke_init_key;
    }

    /// Get a reference to the `Ciphersuite`.
    pub(crate) fn get_cipher_suite(&self) -> CiphersuiteName {
        self.cipher_suite
    }

    /// Get a reference to the extensions of this key package.
    pub fn get_extensions_ref(&self) -> &[Box<dyn Extension>] {
        &self.extensions
    }

    /// Compile the unsigned payload to create the signature required in the
    /// signature field.
    fn unsigned_payload(&self) -> Result<Vec<u8>, CodecError> {
        let buffer = &mut Vec::new();
        self.protocol_version.encode(buffer)?;
        self.cipher_suite.encode(buffer)?;
        self.hpke_init_key.encode(buffer)?;
        self.credential.encode(buffer)?;
        // Get extensions encoded. We need to build a Vec::<ExtensionStruct> first.
        let encoded_extensions: Vec<ExtensionStruct> = self
            .extensions
            .iter()
            .map(|e| e.to_extension_struct())
            .collect();
        encode_vec(VecSize::VecU16, buffer, &encoded_extensions)?;
        Ok(buffer.to_vec())
    }

    /// Populate the `signature` field using the `credential_bundle`.
    pub fn sign(&mut self, credential_bundle: &CredentialBundle) {
        let payload = &self.unsigned_payload().unwrap();
        self.signature = credential_bundle.sign(payload).unwrap();
    }
}

#[derive(Debug)]
pub struct KeyPackageBundle {
    pub(crate) key_package: KeyPackage,
    pub(crate) private_key: HPKEPrivateKey,
}

impl KeyPackageBundle {
    /// Create a new `KeyPackageBundle` for the given `ciphersuite`, `identity`,
    /// and `extensions`. Note that the capabilities extension gets added
    /// automatically, based on the configuration.
    /// This generates a fresh HPKE key pair for this bundle.
    ///
    /// Returns a new `KeyPackageBundle`.
    pub fn new(
        ciphersuite_name: CiphersuiteName,
        credential_bundle: &CredentialBundle,
        extensions: Vec<Box<dyn Extension>>,
        ciphersuites: Option<&[CiphersuiteName]>,
    ) -> Self {
        let keypair = Ciphersuite::new(ciphersuite_name).new_hpke_keypair();
        Self::new_with_keypair(
            ciphersuite_name,
            credential_bundle,
            extensions,
            keypair,
            ciphersuites,
        )
    }

    /// Create a new `KeyPackageBundle` for the given `ciphersuite`, `identity`,
    /// and `extensions`, using the given HPKE `key_pair`.
    ///
    /// Returns a new `KeyPackageBundle`.
    pub fn new_with_keypair(
        ciphersuite_name: CiphersuiteName,
        credential_bundle: &CredentialBundle,
        extensions: Vec<Box<dyn Extension>>,
        key_pair: HPKEKeyPair,
        ciphersuites: Option<&[CiphersuiteName]>,
    ) -> Self {
        let capabilities_extension = CapabilitiesExtension::new(None, ciphersuites, None);
        let mut final_extensions: Vec<Box<dyn Extension>> = vec![Box::new(capabilities_extension)];

        let (private_key, public_key) = key_pair.into_keys();
        final_extensions.extend_from_slice(&extensions);
        let key_package = KeyPackage::new(
            ciphersuite_name,
            public_key,
            credential_bundle,
            final_extensions,
        );
        KeyPackageBundle {
            key_package,
            private_key,
        }
    }

    pub fn from_values(key_package: KeyPackage, private_key: HPKEPrivateKey) -> Self {
        Self {
            key_package,
            private_key,
        }
    }

    /// Update the private key in the bundle.
    pub(crate) fn _set_private_key(&mut self, private_key: HPKEPrivateKey) {
        self.private_key = private_key;
    }

    /// Update the key package in the bundle.
    pub(crate) fn _set_key_package(&mut self, key_package: KeyPackage) {
        self.key_package = key_package;
    }

    /// Get the key package and HPKE private key separately.
    /// Consumes self.
    pub fn into_tuple(self) -> (HPKEPrivateKey, KeyPackage) {
        (self.private_key, self.key_package)
    }

    /// Get a reference to the `KeyPackage`.
    pub fn get_key_package(&self) -> &KeyPackage {
        &self.key_package
    }

    /// Get a reference to the `KeyPackage`.
    pub fn get_key_package_ref_mut(&mut self) -> &mut KeyPackage {
        &mut self.key_package
    }

    /// Get a reference to the `HPKEPrivateKey`.
    pub fn get_private_key(&self) -> &HPKEPrivateKey {
        &self.private_key
    }
}<|MERGE_RESOLUTION|>--- conflicted
+++ resolved
@@ -86,12 +86,8 @@
     /// * verify that the signature on this key package is valid
     /// * verify that all mandatory extensions are present
     /// * make sure that the lifetime is valid
-<<<<<<< HEAD
-    pub fn verify(&self) -> bool {
-=======
     /// Returns `Ok(())` if all checks succeed and `KeyPackageError` otherwise
     pub fn verify(&self) -> Result<(), KeyPackageError> {
->>>>>>> 5f0cc280
         //  First make sure that all mandatory extensions are present.
         let mut mandatory_extensions_found = MANDATORY_EXTENSIONS.to_vec();
         for extension in self.extensions.iter() {
