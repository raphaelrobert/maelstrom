use crate::ciphersuite::*;
use crate::codec::*;
use crate::config::ProtocolVersion;
use crate::creds::*;
use crate::extensions::{
    CapabilitiesExtension, Extension, ExtensionError, ExtensionStruct, ExtensionType,
    ParentHashExtension,
};
use crate::schedule::*;
use evercrypt::rand_util::*;

mod codec;

mod test_key_packages;

#[derive(Debug, PartialEq)]
pub enum KeyPackageError {
    ExtensionNotPresent,
    MandatoryExtensionsMissing,
    InvalidLifetimeExtension,
    InvalidSignature,
    LibraryError,
}

impl From<ExtensionError> for KeyPackageError {
    fn from(e: ExtensionError) -> Self {
        match e {
            // TODO: error handling #83
            ExtensionError::InvalidExtensionType => KeyPackageError::ExtensionNotPresent,
            ExtensionError::UnknownExtension => KeyPackageError::ExtensionNotPresent,
        }
    }
}

#[derive(Debug, Clone, PartialEq)]
pub struct KeyPackage {
    protocol_version: ProtocolVersion,
    cipher_suite: CiphersuiteName,
    hpke_init_key: HPKEPublicKey,
    credential: Credential,
    extensions: Vec<Box<dyn Extension>>,
    signature: Signature,
}

/// Mandatory extensions for key packages.
const MANDATORY_EXTENSIONS: [ExtensionType; 2] =
    [ExtensionType::Capabilities, ExtensionType::Lifetime];

impl KeyPackage {
    /// Create a new key package but only with the given `extensions` for the
    /// given `ciphersuite` and `identity`, and the initial HPKE key pair `init_key`.
    fn new(
        ciphersuite_name: CiphersuiteName,
        hpke_init_key: HPKEPublicKey,
        credential_bundle: &CredentialBundle,
        extensions: Vec<Box<dyn Extension>>,
    ) -> Self {
        let mut key_package = Self {
            // TODO: #85 Take from global config.
            protocol_version: ProtocolVersion::default(),
            cipher_suite: ciphersuite_name,
            hpke_init_key,
            credential: credential_bundle.credential().clone(),
            extensions,
            signature: Signature::new_empty(),
        };
        key_package.sign(&credential_bundle);
        key_package
    }

    /// Verify that this key package is valid:
    /// * verify that the signature on this key package is valid
    /// * verify that all mandatory extensions are present
    /// * make sure that the lifetime is valid
    /// Returns `Ok(())` if all checks succeed and `KeyPackageError` otherwise
    pub fn verify(&self) -> Result<(), KeyPackageError> {
        //  First make sure that all mandatory extensions are present.
        let mut mandatory_extensions_found = MANDATORY_EXTENSIONS.to_vec();
        for extension in self.extensions.iter() {
            if let Some(p) = mandatory_extensions_found
                .iter()
                .position(|&e| e == extension.get_type())
            {
                let _ = mandatory_extensions_found.remove(p);
            }
            // Make sure the lifetime is valid.
            if extension.get_type() == ExtensionType::Lifetime {
                match extension.to_lifetime_extension() {
                    Ok(e) => {
                        if !e.is_valid() {
                            return Err(KeyPackageError::InvalidLifetimeExtension);
                        }
                    }
                    Err(e) => {
                        println!("Library error. {:?}", e);
                        return Err(KeyPackageError::LibraryError);
                    }
                }
            }
        }

        // Make sure we found all mandatory extensions.
        if !mandatory_extensions_found.is_empty() {
            return Err(KeyPackageError::MandatoryExtensionsMissing);
        }

        // Verify the signature on this key package.
        if self
            .credential
            .verify(&self.unsigned_payload().unwrap(), &self.signature)
        {
            Ok(())
        } else {
            Err(KeyPackageError::InvalidSignature)
        }
    }

    /// Compute the hash of the encoding of this key package.
    pub(crate) fn hash(&self) -> Vec<u8> {
        let bytes = self.encode_detached().unwrap();
        Ciphersuite::new(self.cipher_suite).hash(&bytes)
    }

    /// Get a reference to the extension of `extension_type`.
    /// Returns `Some(extension)` if present and `None` if the extension is not present.
    #[allow(clippy::borrowed_box)]
    pub(crate) fn get_extension(
        &self,
        extension_type: ExtensionType,
    ) -> Option<&Box<dyn Extension>> {
        for e in &self.extensions {
            if e.get_type() == extension_type {
                return Some(e);
            }
        }
        None
    }

    /// Get the ID of this key package as byte slice.
    /// Returns an error if no Key ID extension is present.
    pub fn get_id(&self) -> Result<&[u8], KeyPackageError> {
        if let Some(key_id_ext) = self.get_extension(ExtensionType::KeyID) {
            return Ok(key_id_ext.to_key_id_extension()?.as_slice());
        }
        Err(KeyPackageError::ExtensionNotPresent)
    }

    /// Update the parent hash extension of this key package.
    pub(crate) fn update_parent_hash(&mut self, parent_hash: &[u8]) {
        self.remove_extension(ExtensionType::ParentHash);
        let extension = Box::new(ParentHashExtension::new(parent_hash));
        self.extensions.push(extension);
    }

    /// Add (or replace) an extension to the KeyPackage.
    /// Make sure to re-sign the package before using it. It will be invalid
    /// after calling this function!
    pub fn add_extension(&mut self, extension: Box<dyn Extension>) {
        self.remove_extension(extension.get_type());
        self.extensions.push(extension);
    }

    /// Remove an extension from the KeyPackage
    /// Make sure to re-sign the package before using it. It will be invalid
    /// after calling this function!
    pub(crate) fn remove_extension(&mut self, extension_type: ExtensionType) {
        self.extensions.retain(|e| e.get_type() != extension_type);
    }

    /// Get a reference to the credential.
    pub(crate) fn credential(&self) -> &Credential {
        &self.credential
    }

    /// Get a reference to the HPKE init key.
    pub(crate) fn hpke_init_key(&self) -> &HPKEPublicKey {
        &self.hpke_init_key
    }

    /// Set a new HPKE init key.
    pub(crate) fn set_hpke_init_key(&mut self, hpke_init_key: HPKEPublicKey) {
        self.hpke_init_key = hpke_init_key;
    }

    /// Get the `CiphersuiteName`.
    pub(crate) fn cipher_suite(&self) -> CiphersuiteName {
        self.cipher_suite
    }

    /// Get a reference to the extensions of this key package.
    pub fn extensions(&self) -> &[Box<dyn Extension>] {
        &self.extensions
    }

    /// Compile the unsigned payload to create the signature required in the
    /// signature field.
    fn unsigned_payload(&self) -> Result<Vec<u8>, CodecError> {
        let buffer = &mut Vec::new();
        self.protocol_version.encode(buffer)?;
        self.cipher_suite.encode(buffer)?;
        self.hpke_init_key.encode(buffer)?;
        self.credential.encode(buffer)?;
        // Get extensions encoded. We need to build a Vec::<ExtensionStruct> first.
        let encoded_extensions: Vec<ExtensionStruct> = self
            .extensions
            .iter()
            .map(|e| e.to_extension_struct())
            .collect();
        encode_vec(VecSize::VecU16, buffer, &encoded_extensions)?;
        Ok(buffer.to_vec())
    }

    /// Populate the `signature` field using the `credential_bundle`.
    pub fn sign(&mut self, credential_bundle: &CredentialBundle) {
        let payload = &self.unsigned_payload().unwrap();
        self.signature = credential_bundle.sign(payload).unwrap();
    }
}

#[derive(Debug)]
pub struct KeyPackageBundle {
    pub(crate) key_package: KeyPackage,
    pub(crate) private_key: HPKEPrivateKey,
    pub(crate) leaf_secret: Vec<u8>,
}

impl KeyPackageBundle {
    /// Create a new `KeyPackageBundle` with a fresh `HPKEKeyPair`.
    /// See `new_with_keypair` for details.
    ///
    /// Returns a new `KeyPackageBundle`.
    pub fn new(
        ciphersuites: &[CiphersuiteName],
        credential_bundle: &CredentialBundle,
        extensions: Vec<Box<dyn Extension>>,
    ) -> Self {
<<<<<<< HEAD
        let ciphersuite = Ciphersuite::new(ciphersuite_name);
        let leaf_secret = get_random_vec(ciphersuite.hash_length());
        Self::new_from_leaf_secret(&ciphersuite, credential_bundle, extensions, leaf_secret)
    }

    fn new_from_leaf_secret(
        ciphersuite: &Ciphersuite,
        credential_bundle: &CredentialBundle,
        extensions: Vec<Box<dyn Extension>>,
        leaf_secret: Vec<u8>,
    ) -> Self {
        let leaf_node_secret = Self::derive_leaf_node_secret(ciphersuite, &leaf_secret);
        let keypair = ciphersuite.derive_hpke_keypair(&leaf_node_secret);
        Self::new_with_keypair(
            ciphersuite.name(),
            credential_bundle,
            extensions,
            keypair,
            leaf_secret,
        )
=======
        debug_assert!(!ciphersuites.is_empty());
        let keypair = Ciphersuite::new(ciphersuites[0]).new_hpke_keypair();
        Self::new_with_keypair(ciphersuites, credential_bundle, extensions, keypair)
>>>>>>> 7b26fedd
    }

    /// Create a new `KeyPackageBundle` for the given `ciphersuite`, `identity`,
    /// and `extensions`, using the given HPKE `key_pair`.
    ///
    /// Note that the capabilities extension gets added automatically, based on
    /// the configuration. The ciphersuite for this key package bundle is the
    /// first one in the `ciphersuites` list. Only the ciphersuites listed in
    /// `ciphersuites` are enabled in the capabilities extension of the key package.
    ///
    /// Returns a new `KeyPackageBundle`.
    pub fn new_with_keypair(
        ciphersuites: &[CiphersuiteName],
        credential_bundle: &CredentialBundle,
        extensions: Vec<Box<dyn Extension>>,
        key_pair: HPKEKeyPair,
        leaf_secret: Vec<u8>,
    ) -> Self {
        debug_assert!(!ciphersuites.is_empty());
        let capabilities_extension = CapabilitiesExtension::new(None, Some(ciphersuites), None);
        let mut final_extensions: Vec<Box<dyn Extension>> = vec![Box::new(capabilities_extension)];

        let (private_key, public_key) = key_pair.into_keys();
        final_extensions.extend_from_slice(&extensions);
        let key_package = KeyPackage::new(
            ciphersuites[0],
            public_key,
            credential_bundle,
            final_extensions,
        );
        KeyPackageBundle {
            key_package,
            private_key,
            leaf_secret,
        }
    }

    /// Assembles a new KeyPackageBundle from a KeyPackage, a HPKEPrivateKey, and a leaf secret
    pub fn new_from_values(
        key_package: KeyPackage,
        private_key: HPKEPrivateKey,
        leaf_secret: Vec<u8>,
    ) -> Self {
        Self {
            key_package,
            private_key,
            leaf_secret,
        }
    }

    /// Replace the init key in the `KeyPackage` with a random one and return a `KeyPackageBundle` with
    /// the corresponding secret values
    pub(crate) fn from_rekeyed_key_package(
        ciphersuite: &Ciphersuite,
        key_package: &KeyPackage,
    ) -> Self {
        let leaf_secret = get_random_vec(ciphersuite.hash_length());
        let leaf_node_secret = Self::derive_leaf_node_secret(ciphersuite, &leaf_secret);
        let (private_key, public_key) = ciphersuite
            .derive_hpke_keypair(&leaf_node_secret)
            .into_keys();

        // Generate new keypair and replace it in current KeyPackage
        let mut new_key_package = key_package.clone();
        new_key_package.set_hpke_init_key(public_key);
        KeyPackageBundle::new_from_values(new_key_package, private_key, leaf_secret)
    }

    /// Update the private key in the bundle.
    pub(crate) fn _set_private_key(&mut self, private_key: HPKEPrivateKey) {
        self.private_key = private_key;
    }

    /// Update the key package in the bundle.
    pub(crate) fn set_key_package(&mut self, key_package: KeyPackage) {
        self.key_package = key_package;
    }

    /// Get a reference to the `KeyPackage`.
    pub fn get_key_package(&self) -> &KeyPackage {
        &self.key_package
    }

    /// Get a reference to the `KeyPackage`.
    #[cfg(test)]
    pub(crate) fn get_key_package_ref_mut(&mut self) -> &mut KeyPackage {
        &mut self.key_package
    }

    /// Get a reference to the `HPKEPrivateKey`.
    pub(crate) fn get_private_key_ref(&self) -> &HPKEPrivateKey {
        &self.private_key
    }

    /// Get a reference to the `leaf_secret`.
    pub(crate) fn leaf_secret(&self) -> &[u8] {
        &self.leaf_secret
    }

    /// This function derives the leaf_node_secret from the leaf_secret as described in 5.4 Ratchet Tree Evolution
    pub(crate) fn derive_leaf_node_secret(
        ciphersuite: &Ciphersuite,
        leaf_secret: &[u8],
    ) -> Vec<u8> {
        derive_secret(ciphersuite, &leaf_secret, "node")
    }
}<|MERGE_RESOLUTION|>--- conflicted
+++ resolved
@@ -234,7 +234,6 @@
         credential_bundle: &CredentialBundle,
         extensions: Vec<Box<dyn Extension>>,
     ) -> Self {
-<<<<<<< HEAD
         let ciphersuite = Ciphersuite::new(ciphersuite_name);
         let leaf_secret = get_random_vec(ciphersuite.hash_length());
         Self::new_from_leaf_secret(&ciphersuite, credential_bundle, extensions, leaf_secret)
@@ -255,11 +254,6 @@
             keypair,
             leaf_secret,
         )
-=======
-        debug_assert!(!ciphersuites.is_empty());
-        let keypair = Ciphersuite::new(ciphersuites[0]).new_hpke_keypair();
-        Self::new_with_keypair(ciphersuites, credential_bundle, extensions, keypair)
->>>>>>> 7b26fedd
     }
 
     /// Create a new `KeyPackageBundle` for the given `ciphersuite`, `identity`,
