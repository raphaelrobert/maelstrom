--- conflicted
+++ resolved
@@ -35,31 +35,6 @@
 
 /// Public `KeyPckage` functions.
 impl KeyPackage {
-<<<<<<< HEAD
-=======
-    /// Create a new key package but only with the given `extensions` for the
-    /// given `ciphersuite` and `identity`, and the initial HPKE key pair
-    /// `init_key`.
-    fn new(
-        ciphersuite_name: CiphersuiteName,
-        hpke_init_key: HPKEPublicKey,
-        credential_bundle: &CredentialBundle,
-        extensions: Vec<Box<dyn Extension>>,
-    ) -> Result<Self, ConfigError> {
-        let mut key_package = Self {
-            // TODO: #85 Take from global config.
-            protocol_version: ProtocolVersion::default(),
-            cipher_suite: Config::ciphersuite(ciphersuite_name)?,
-            hpke_init_key,
-            credential: credential_bundle.credential().clone(),
-            extensions,
-            signature: Signature::new_empty(),
-        };
-        key_package.sign(&credential_bundle);
-        Ok(key_package)
-    }
-
->>>>>>> e61af69c
     /// Verify that this key package is valid:
     /// * verify that the signature on this key package is valid
     /// * verify that all mandatory extensions are present
@@ -353,7 +328,6 @@
         })
     }
 
-<<<<<<< HEAD
     /// Get a reference to the `KeyPackage`.
     pub fn get_key_package(&self) -> &KeyPackage {
         &self.key_package
@@ -391,11 +365,6 @@
 
     /// Assembles a new KeyPackageBundle from a KeyPackage, a HPKEPrivateKey, and a leaf secret
     fn new_from_values(
-=======
-    /// Assembles a new KeyPackageBundle from a KeyPackage, a HPKEPrivateKey,
-    /// and a leaf secret
-    pub fn new_from_values(
->>>>>>> e61af69c
         key_package: KeyPackage,
         private_key: HPKEPrivateKey,
         leaf_secret: Secret,
@@ -408,15 +377,10 @@
     }
 }
 
-<<<<<<< HEAD
 /// Crate visible `KeyPackageBundle` functions.
 impl KeyPackageBundle {
     /// Replace the init key in the `KeyPackage` with a random one and return a `KeyPackageBundle` with
     /// the corresponding secret values
-=======
-    /// Replace the init key in the `KeyPackage` with a random one and return a
-    /// `KeyPackageBundle` with the corresponding secret values
->>>>>>> e61af69c
     pub(crate) fn from_rekeyed_key_package(
         ciphersuite: &Ciphersuite,
         key_package: &KeyPackage,
