#![allow(non_snake_case)]

use super::{EncryptedGroupSecrets, GroupInfo, Welcome};
use crate::{
<<<<<<< HEAD
    ciphersuite::{AeadKey, AeadNonce, Ciphersuite, Secret, Signature},
=======
    ciphersuite::{AeadKey, AeadNonce, CiphersuiteName, Signature},
>>>>>>> a8e67829
    codec::*,
    config::Config,
    group::{GroupEpoch, GroupId},
    tree::index::LeafIndex,
    utils::*,
};

macro_rules! test_welcome_msg {
    ($name:ident, $ciphersuite:expr, $version:expr) => {
        #[test]
        fn $name() {
            // We use this dummy group info in all test cases.
            let group_info = GroupInfo {
                group_id: GroupId::random(),
                epoch: GroupEpoch(123),
                tree_hash: vec![1, 2, 3, 4, 5, 6, 7, 8, 9],
                confirmed_transcript_hash: vec![1, 1, 1],
                extensions: Vec::new(),
                confirmation_tag: vec![6, 6, 6],
                signer_index: LeafIndex::from(8u32),
                signature: Signature::new_empty(),
            };

            // Generate key and nonce for the symmetric cipher.
<<<<<<< HEAD
            let welcome_key = AeadKey::new_from_random(ciphersuite.aead_mode());
=======
            let welcome_key = AeadKey::from_slice(&randombytes($ciphersuite.aead_key_length()));
>>>>>>> a8e67829
            let welcome_nonce =
                AeadNonce::from_slice(&randombytes($ciphersuite.aead_nonce_length()));

            // Generate receiver key pair.
<<<<<<< HEAD
            let receiver_key_pair =
                ciphersuite.derive_hpke_keypair(&Secret::from([1u8, 2u8, 3u8, 4u8].to_vec()));
=======
            let receiver_key_pair = $ciphersuite.derive_hpke_keypair(&[1, 2, 3, 4]);
>>>>>>> a8e67829
            let hpke_info = b"group info welcome test info";
            let hpke_aad = b"group info welcome test aad";
            let hpke_input = b"these should be the group secrets";
            let secrets = vec![EncryptedGroupSecrets {
                key_package_hash: vec![0, 0, 0, 0],
                encrypted_group_secrets: $ciphersuite.hpke_seal(
                    receiver_key_pair.public_key(),
                    hpke_info,
                    hpke_aad,
                    hpke_input,
                ),
            }];

            // Encrypt the group info.
<<<<<<< HEAD
            let encrypted_group_info = welcome_key
                .aead_seal(&group_info.encode_detached().unwrap(), &[], &welcome_nonce)
=======
            let encrypted_group_info = $ciphersuite
                .aead_seal(
                    &group_info.encode_detached().unwrap(),
                    &[],
                    &welcome_key,
                    &welcome_nonce,
                )
>>>>>>> a8e67829
                .unwrap();

            // Now build the welcome message.
            let msg = Welcome::new(
                $version,
                $ciphersuite,
                secrets,
                encrypted_group_info.clone(),
            );

            // Encode, decode and re-assemble
            let msg_encoded = msg.encode_detached().unwrap();
            println!("encoded msg: {:?}", msg_encoded);
            let mut cursor = Cursor::new(&msg_encoded);
            let msg_decoded = Welcome::decode(&mut cursor).unwrap();

            // Check that the welcome message is the same
            assert_eq!(msg_decoded.version, $version);
            assert_eq!(msg_decoded.cipher_suite, $ciphersuite);
            for secret in msg_decoded.secrets {
                assert_eq!(secret.key_package_hash, secret.key_package_hash);
                let ptxt = $ciphersuite.hpke_open(
                    &secret.encrypted_group_secrets,
                    receiver_key_pair.private_key(),
                    hpke_info,
                    hpke_aad,
                );
                assert_eq!(&hpke_input[..], &ptxt[..]);
            }
            assert_eq!(msg_decoded.encrypted_group_info, encrypted_group_info);
        }
    };
}

test_welcome_msg!(
    test_welcome_MLS10_128_DHKEMX25519_AES128GCM_SHA256_Ed25519,
    Config::ciphersuite(CiphersuiteName::MLS10_128_DHKEMX25519_AES128GCM_SHA256_Ed25519).unwrap(),
    Config::supported_versions()[0]
);

test_welcome_msg!(
    test_welcome_MLS10_128_DHKEMX25519_CHACHA20POLY1305_SHA256_Ed25519,
    Config::ciphersuite(CiphersuiteName::MLS10_128_DHKEMX25519_CHACHA20POLY1305_SHA256_Ed25519)
        .unwrap(),
    Config::supported_versions()[0]
);

test_welcome_msg!(
    test_welcome_MLS10_128_DHKEMP256_AES128GCM_SHA256_P256,
    Config::ciphersuite(CiphersuiteName::MLS10_128_DHKEMP256_AES128GCM_SHA256_P256).unwrap(),
    Config::supported_versions()[0]
);

#[test]
fn invalid_welcomes() {
    // An almost good welcome message.
    let bytes = [
        2, 0, 2, 0, 0, 0, 90, 4, 0, 0, 0, 0, 0, 32, 183, 76, 159, 248, 180, 5, 79, 86, 242, 165,
        206, 103, 47, 8, 110, 250, 81, 48, 206, 185, 186, 104, 220, 181, 245, 106, 134, 32, 97,
        233, 141, 26, 0, 49, 13, 203, 68, 119, 97, 90, 172, 36, 170, 239, 80, 191, 63, 146, 177,
        211, 151, 152, 93, 117, 192, 136, 96, 22, 168, 213, 67, 165, 244, 165, 183, 228, 88, 62,
        232, 36, 220, 224, 93, 216, 155, 210, 167, 34, 112, 7, 73, 42, 2, 0, 0, 0, 71, 254, 148,
        190, 32, 30, 92, 51, 15, 16, 11, 46, 196, 65, 132, 142, 111, 177, 115, 21, 218, 71, 51,
        118, 228, 188, 12, 134, 23, 216, 51, 20, 138, 215, 232, 62, 216, 119, 242, 93, 164, 250,
        100, 223, 214, 94, 85, 139, 159, 205, 193, 153, 181, 243, 139, 12, 78, 253, 200, 47, 207,
        79, 86, 82, 63, 217, 126, 204, 178, 24, 199, 49,
    ];
    let mut cursor = Cursor::new(&bytes);
    let msg = Welcome::decode(&mut cursor);
    assert!(msg.is_err());
}<|MERGE_RESOLUTION|>--- conflicted
+++ resolved
@@ -2,11 +2,7 @@
 
 use super::{EncryptedGroupSecrets, GroupInfo, Welcome};
 use crate::{
-<<<<<<< HEAD
-    ciphersuite::{AeadKey, AeadNonce, Ciphersuite, Secret, Signature},
-=======
-    ciphersuite::{AeadKey, AeadNonce, CiphersuiteName, Signature},
->>>>>>> a8e67829
+    ciphersuite::{AeadKey, AeadNonce, CiphersuiteName, Secret, Signature},
     codec::*,
     config::Config,
     group::{GroupEpoch, GroupId},
@@ -31,21 +27,13 @@
             };
 
             // Generate key and nonce for the symmetric cipher.
-<<<<<<< HEAD
-            let welcome_key = AeadKey::new_from_random(ciphersuite.aead_mode());
-=======
-            let welcome_key = AeadKey::from_slice(&randombytes($ciphersuite.aead_key_length()));
->>>>>>> a8e67829
+            let welcome_key = AeadKey::new_from_random($ciphersuite.aead_mode());
             let welcome_nonce =
                 AeadNonce::from_slice(&randombytes($ciphersuite.aead_nonce_length()));
 
             // Generate receiver key pair.
-<<<<<<< HEAD
             let receiver_key_pair =
-                ciphersuite.derive_hpke_keypair(&Secret::from([1u8, 2u8, 3u8, 4u8].to_vec()));
-=======
-            let receiver_key_pair = $ciphersuite.derive_hpke_keypair(&[1, 2, 3, 4]);
->>>>>>> a8e67829
+                $ciphersuite.derive_hpke_keypair(&Secret::from([1u8, 2u8, 3u8, 4u8].to_vec()));
             let hpke_info = b"group info welcome test info";
             let hpke_aad = b"group info welcome test aad";
             let hpke_input = b"these should be the group secrets";
@@ -60,18 +48,8 @@
             }];
 
             // Encrypt the group info.
-<<<<<<< HEAD
             let encrypted_group_info = welcome_key
                 .aead_seal(&group_info.encode_detached().unwrap(), &[], &welcome_nonce)
-=======
-            let encrypted_group_info = $ciphersuite
-                .aead_seal(
-                    &group_info.encode_detached().unwrap(),
-                    &[],
-                    &welcome_key,
-                    &welcome_nonce,
-                )
->>>>>>> a8e67829
                 .unwrap();
 
             // Now build the welcome message.
