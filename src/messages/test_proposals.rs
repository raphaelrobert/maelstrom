<<<<<<< HEAD
use sender::Sender;

=======
use crate::ciphersuite::*;
>>>>>>> 80b1582b
use crate::config::*;
use crate::credentials::*;
use crate::extensions::*;
use crate::framing::*;
use crate::group::*;
use crate::key_packages::*;
use crate::messages::proposals::*;
use crate::tree::index::*;

/// This test makes sure ProposalQueue works as intented. This functionality is
/// used in `create_commit` to filter the epoch proposals. Expected result:
/// `filtered_queued_proposals` returns only proposals of a certain type
#[test]
fn proposal_queue_functions() {
    for ciphersuite in Config::supported_ciphersuites() {
        // Define identities
        let alice_credential_bundle =
            CredentialBundle::new("Alice".into(), CredentialType::Basic, ciphersuite.name())
                .unwrap();
        let bob_credential_bundle =
            CredentialBundle::new("Bob".into(), CredentialType::Basic, ciphersuite.name()).unwrap();

        // Mandatory extensions, will be fixed in #164
        let lifetime_extension = Box::new(LifetimeExtension::new(60));
        let mandatory_extensions: Vec<Box<dyn Extension>> = vec![lifetime_extension];

        // Generate KeyPackages
        let alice_key_package_bundle = KeyPackageBundle::new(
            &[ciphersuite.name()],
            &alice_credential_bundle,
            mandatory_extensions.clone(),
        )
        .unwrap();
        let bob_key_package_bundle = KeyPackageBundle::new(
            &[ciphersuite.name()],
            &bob_credential_bundle,
            mandatory_extensions.clone(),
        )
        .unwrap();
        let bob_key_package = bob_key_package_bundle.key_package();
        let alice_update_key_package_bundle = KeyPackageBundle::new(
            &[ciphersuite.name()],
            &alice_credential_bundle,
            mandatory_extensions,
        )
        .unwrap();
        let alice_update_key_package = alice_update_key_package_bundle.key_package();
        assert!(alice_update_key_package.verify().is_ok());

        let group_context = GroupContext {
            group_id: GroupId::random(),
            epoch: GroupEpoch(0),
            tree_hash: vec![],
            confirmed_transcript_hash: vec![],
        };

        // Let's create some proposals
        let add_proposal_alice1 = AddProposal {
            key_package: alice_key_package_bundle.key_package().clone(),
        };
        let add_proposal_alice2 = AddProposal {
            key_package: alice_key_package_bundle.key_package().clone(),
        };
        let add_proposal_bob1 = AddProposal {
            key_package: bob_key_package.clone(),
        };

        let proposal_add_alice1 = Proposal::Add(add_proposal_alice1);
        let proposal_reference_add_alice1 =
            ProposalReference::from_proposal(ciphersuite, &proposal_add_alice1);
        let proposal_add_alice2 = Proposal::Add(add_proposal_alice2);
        let proposal_reference_add_alice2 =
            ProposalReference::from_proposal(ciphersuite, &proposal_add_alice2);
        let proposal_add_bob1 = Proposal::Add(add_proposal_bob1);
        let proposal_reference_add_bob1 =
            ProposalReference::from_proposal(ciphersuite, &proposal_add_bob1);

        // Test proposal types
        assert!(proposal_add_alice1.is_type(ProposalType::Add));
        assert!(!proposal_add_alice1.is_type(ProposalType::Update));
        assert!(!proposal_add_alice1.is_type(ProposalType::Remove));

        // Frame proposals in MLSPlaintext
        let mls_plaintext_add_alice1 = MLSPlaintext::new_from_proposal_member(
            ciphersuite,
            LeafIndex::from(0u32),
            &[],
            proposal_add_alice1,
            &alice_credential_bundle,
            &group_context,
            &Secret::default(),
        );
        let mls_plaintext_add_alice2 = MLSPlaintext::new_from_proposal_member(
            ciphersuite,
            LeafIndex::from(1u32),
            &[],
            proposal_add_alice2,
            &alice_credential_bundle,
            &group_context,
            &Secret::default(),
        );
        let _mls_plaintext_add_bob1 = MLSPlaintext::new_from_proposal_member(
            ciphersuite,
            LeafIndex::from(1u32),
            &[],
            proposal_add_bob1,
            &alice_credential_bundle,
            &group_context,
            &Secret::default(),
        );

        let proposals = &[&mls_plaintext_add_alice1, &mls_plaintext_add_alice2];

        let proposal_queue = ProposalQueue::from_proposals_by_reference(&ciphersuite, proposals);

        // Test if proposals are all covered
        let valid_proposal_reference_list = &[
            proposal_reference_add_alice1.clone(),
            proposal_reference_add_alice2.clone(),
        ];
        assert!(proposal_queue.contains(valid_proposal_reference_list));

        let invalid_proposal_reference_list = &[
            proposal_reference_add_alice1,
            proposal_reference_add_alice2,
            proposal_reference_add_bob1,
        ];
        assert!(!proposal_queue.contains(invalid_proposal_reference_list));

        // Get filtered proposals
        for filtered_proposal in proposal_queue.filtered_by_type(ProposalType::Add) {
            assert!(filtered_proposal.proposal().is_type(ProposalType::Add));
        }
    }
}

/// Test, that we the ProposalQueue is iterated in the right order.
#[test]
fn proposal_queue_order() {
    for ciphersuite in Config::supported_ciphersuites() {
        // Define identities
        let alice_credential_bundle =
            CredentialBundle::new("Alice".into(), CredentialType::Basic, ciphersuite.name())
                .unwrap();
        let bob_credential_bundle =
            CredentialBundle::new("Bob".into(), CredentialType::Basic, ciphersuite.name()).unwrap();

        // Generate KeyPackages
        let alice_key_package_bundle =
            KeyPackageBundle::new(&[ciphersuite.name()], &alice_credential_bundle, Vec::new())
                .unwrap();
        let bob_key_package_bundle =
            KeyPackageBundle::new(&[ciphersuite.name()], &bob_credential_bundle, Vec::new())
                .unwrap();
        let bob_key_package = bob_key_package_bundle.key_package();
        let alice_update_key_package_bundle =
            KeyPackageBundle::new(&[ciphersuite.name()], &alice_credential_bundle, Vec::new())
                .unwrap();
        let alice_update_key_package = alice_update_key_package_bundle.key_package();
        assert!(alice_update_key_package.verify().is_ok());

        let group_context = GroupContext {
            group_id: GroupId::random(),
            epoch: GroupEpoch(0),
            tree_hash: vec![],
            confirmed_transcript_hash: vec![],
        };

        // Let's create some proposals
        let add_proposal_alice1 = AddProposal {
            key_package: alice_key_package_bundle.key_package().clone(),
        };
        let add_proposal_bob1 = AddProposal {
            key_package: bob_key_package.clone(),
        };

        let proposal_add_alice1 = Proposal::Add(add_proposal_alice1);
        let proposal_reference_add_alice1 =
            ProposalReference::from_proposal(ciphersuite, &proposal_add_alice1);
        let proposal_add_bob1 = Proposal::Add(add_proposal_bob1);

        // Frame proposals in MLSPlaintext
        let mls_plaintext_add_alice1 = MLSPlaintext::new(
            LeafIndex::from(0u32),
            &[],
            MLSPlaintextContentType::Proposal(proposal_add_alice1.clone()),
            &alice_credential_bundle,
            &group_context,
        );
        let mls_plaintext_add_bob1 = MLSPlaintext::new(
            LeafIndex::from(1u32),
            &[],
            MLSPlaintextContentType::Proposal(proposal_add_bob1.clone()),
            &alice_credential_bundle,
            &group_context,
        );

        // This should set the order of the proposals.
        let proposals = &[&mls_plaintext_add_alice1, &mls_plaintext_add_bob1];

        let proposal_queue = ProposalQueue::from_proposals_by_reference(&ciphersuite, proposals);

        // Now let's iterate over the queue. This should be in order.
        let proposal_collection: Vec<&QueuedProposal> =
            proposal_queue.filtered_by_type(ProposalType::Add).collect();

        assert_eq!(proposal_collection[0].proposal(), &proposal_add_alice1);
        assert_eq!(proposal_collection[1].proposal(), &proposal_add_bob1);

        let proposal_or_refs = &[
            ProposalOrRef::Proposal(proposal_add_bob1.clone()),
            ProposalOrRef::Reference(proposal_reference_add_alice1),
        ];

        let sender = Sender {
            sender_type: sender::SenderType::Member,
            sender: LeafIndex::from(0u32),
        };

        // And the same should go for proposal queues built from committed
        // proposals. The order here should be dictated by the proposals passed
        // as ProposalOrRefs.
        let proposal_queue = ProposalQueue::from_committed_proposals(
            ciphersuite,
            proposal_or_refs,
            proposals,
            sender,
        )
        .unwrap();

        let proposal_collection: Vec<&QueuedProposal> =
            proposal_queue.filtered_by_type(ProposalType::Add).collect();

        assert_eq!(proposal_collection[0].proposal(), &proposal_add_bob1);
        assert_eq!(proposal_collection[1].proposal(), &proposal_add_alice1);
    }
}

/// This test encodes and decodes the `ProposalOrRef` struct and makes sure the
/// decoded values are the same as the original
#[test]
fn proposals_codec() {
    use crate::ciphersuite::*;
    use crate::codec::{Codec, Cursor};

    let ciphersuite =
        &Ciphersuite::new(CiphersuiteName::MLS10_128_DHKEMX25519_AES128GCM_SHA256_Ed25519).unwrap();

    // Proposal

    let remove_proposal = RemoveProposal { removed: 123 };
    let proposal = Proposal::Remove(remove_proposal);
    let proposal_or_ref = ProposalOrRef::Proposal(proposal.clone());
    let encoded = proposal_or_ref.encode_detached().unwrap();
    let decoded = ProposalOrRef::decode(&mut Cursor::new(&encoded)).unwrap();

    assert_eq!(proposal_or_ref, decoded);

    // Reference

    let reference = ProposalReference::from_proposal(ciphersuite, &proposal);
    let proposal_or_ref = ProposalOrRef::Reference(reference);
    let encoded = proposal_or_ref.encode_detached().unwrap();
    let decoded = ProposalOrRef::decode(&mut Cursor::new(&encoded)).unwrap();

    assert_eq!(proposal_or_ref, decoded);
}<|MERGE_RESOLUTION|>--- conflicted
+++ resolved
@@ -1,9 +1,6 @@
-<<<<<<< HEAD
 use sender::Sender;
 
-=======
-use crate::ciphersuite::*;
->>>>>>> 80b1582b
+use crate::ciphersuite::Secret;
 use crate::config::*;
 use crate::credentials::*;
 use crate::extensions::*;
@@ -186,14 +183,14 @@
         let proposal_add_bob1 = Proposal::Add(add_proposal_bob1);
 
         // Frame proposals in MLSPlaintext
-        let mls_plaintext_add_alice1 = MLSPlaintext::new(
+        let mls_plaintext_add_alice1 = MLSPlaintext::new_from_proposal_member(
             LeafIndex::from(0u32),
             &[],
             MLSPlaintextContentType::Proposal(proposal_add_alice1.clone()),
             &alice_credential_bundle,
             &group_context,
         );
-        let mls_plaintext_add_bob1 = MLSPlaintext::new(
+        let mls_plaintext_add_bob1 = MLSPlaintext::new_from_proposal_member(
             LeafIndex::from(1u32),
             &[],
             MLSPlaintextContentType::Proposal(proposal_add_bob1.clone()),
