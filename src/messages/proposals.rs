--- conflicted
+++ resolved
@@ -189,13 +189,8 @@
         &self.proposal
     }
     /// Returns the `ProposalReference` as a reference
-<<<<<<< HEAD
-    pub(crate) fn proposal_reference(&self) -> &ProposalReference {
-        &self.proposal_reference
-=======
     pub(crate) fn proposal_reference(&self) -> ProposalReference {
         self.proposal_reference.clone()
->>>>>>> fcc9cedf
     }
     /// Returns the `Sender` as a reference
     pub(crate) fn sender(&self) -> &Sender {
@@ -210,30 +205,15 @@
 /// `ProposalQueue` also contains a vector of `ProposalReference`s.
 #[derive(Default)]
 pub struct ProposalQueue<'a> {
-<<<<<<< HEAD
-    // We keep the references in a separate `Vec` to enforce the correct order
-    proposal_references: Vec<ProposalReference>,
-=======
     /// `proposal_references` holds references to the proposals in the queue and
     /// determines the order of the queue.
     proposal_references: Vec<ProposalReference>,
     /// `queued_proposals` contains the actual proposals in the queue. They are
     /// stored in a `HashMap` to allow for efficient access to the proposals.
->>>>>>> fcc9cedf
     queued_proposals: HashMap<ProposalReference, QueuedProposal<'a>>,
 }
 
 impl<'a> ProposalQueue<'a> {
-<<<<<<< HEAD
-    // Returns a new empty `ProposalQueue`
-    pub(crate) fn new() -> Self {
-        ProposalQueue {
-            proposal_references: Vec::new(),
-            queued_proposals: HashMap::new(),
-        }
-    }
-=======
->>>>>>> fcc9cedf
     /// Returns a new `ProposalQueue` from proposals that were committed and
     /// don't need filtering
     pub(crate) fn from_proposals_by_reference(
@@ -263,18 +243,6 @@
         let mut proposals_by_reference_queue: HashMap<ProposalReference, QueuedProposal> =
             HashMap::new();
         for mls_plaintext in proposals_by_reference {
-<<<<<<< HEAD
-            let queued_proposal =
-                QueuedProposal::from_mls_plaintext(ciphersuite, mls_plaintext).unwrap();
-            proposals_by_reference_queue.insert(
-                queued_proposal.proposal_reference().clone(),
-                queued_proposal,
-            );
-        }
-
-        // Build the actual queue
-        let mut proposal_queue = ProposalQueue::new();
-=======
             let queued_proposal = QueuedProposal::from_mls_plaintext(ciphersuite, mls_plaintext)?;
             proposals_by_reference_queue
                 .insert(queued_proposal.proposal_reference(), queued_proposal);
@@ -282,7 +250,6 @@
 
         // Build the actual queue
         let mut proposal_queue = ProposalQueue::default();
->>>>>>> fcc9cedf
 
         // Iterate over the committed proposals and insert the proposals in the queue
         for proposal_or_ref in committed_proposals.iter() {
@@ -373,14 +340,8 @@
         for queued_proposal in queued_proposal_list {
             match queued_proposal.proposal.proposal_type() {
                 ProposalType::Add => {
-<<<<<<< HEAD
-                    let proposal_reference = queued_proposal.proposal_reference().clone();
-                    adds.insert(proposal_reference.clone());
-                    proposal_pool.insert(proposal_reference, queued_proposal);
-=======
                     adds.insert(queued_proposal.proposal_reference());
                     proposal_pool.insert(queued_proposal.proposal_reference(), queued_proposal);
->>>>>>> fcc9cedf
                 }
                 ProposalType::Update => {
                     let sender_index = queued_proposal.sender.sender.as_usize();
@@ -389,11 +350,7 @@
                     } else {
                         contains_own_updates = true;
                     }
-<<<<<<< HEAD
-                    let proposal_reference = queued_proposal.proposal_reference().clone();
-=======
                     let proposal_reference = queued_proposal.proposal_reference();
->>>>>>> fcc9cedf
                     proposal_pool.insert(proposal_reference, queued_proposal);
                 }
                 ProposalType::Remove => {
@@ -402,11 +359,7 @@
                     if removed_index < tree_size.as_usize() {
                         members[removed_index].updates.push(queued_proposal.clone());
                     }
-<<<<<<< HEAD
-                    let proposal_reference = queued_proposal.proposal_reference().clone();
-=======
                     let proposal_reference = queued_proposal.proposal_reference();
->>>>>>> fcc9cedf
                     proposal_pool.insert(proposal_reference, queued_proposal);
                 }
                 _ => {}
@@ -419,17 +372,6 @@
                 // Delete all Updates when a Remove is found
                 member.updates = Vec::new();
                 // Only keep the last Remove
-<<<<<<< HEAD
-                valid_proposals.insert(member.removes.last().unwrap().proposal_reference().clone());
-            }
-            if !member.updates.is_empty() {
-                // Only keep the last Update
-                valid_proposals.insert(member.updates.last().unwrap().proposal_reference().clone());
-            }
-        }
-        // Only retain `adds` and `valid_proposals`
-        let mut proposal_queue = ProposalQueue::new();
-=======
                 valid_proposals.insert(member.removes.last().unwrap().proposal_reference());
             }
             if !member.updates.is_empty() {
@@ -439,7 +381,6 @@
         }
         // Only retain `adds` and `valid_proposals`
         let mut proposal_queue = ProposalQueue::default();
->>>>>>> fcc9cedf
         for proposal_reference in adds.iter().chain(valid_proposals.iter()) {
             proposal_queue.add(match proposal_pool.get(proposal_reference) {
                 Some(queued_proposal) => queued_proposal.clone(),
@@ -467,20 +408,11 @@
     pub(crate) fn add(&mut self, queued_proposal: QueuedProposal<'a>) {
         let proposal_reference = queued_proposal.proposal_reference();
         // Only add the proposal if it's not already there
-<<<<<<< HEAD
-        if !self.queued_proposals.contains_key(proposal_reference) {
-            // Add the proposal reference to ensure the correct order
-            self.proposal_references.push(proposal_reference.clone());
-            // Add the proposal to the queue
-            self.queued_proposals
-                .insert(proposal_reference.clone(), queued_proposal);
-=======
         if let Entry::Vacant(entry) = self.queued_proposals.entry(proposal_reference.clone()) {
             // Add the proposal reference to ensure the correct order
             self.proposal_references.push(proposal_reference);
             // Add the proposal to the queue
             entry.insert(queued_proposal);
->>>>>>> fcc9cedf
         }
     }
     /// Returns the list of all proposals that are covered by a Commit
