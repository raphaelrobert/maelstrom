--- conflicted
+++ resolved
@@ -4,7 +4,6 @@
 use crate::creds::*;
 use crate::key_packages::*;
 use crate::messages::proposals::*;
-use crate::{count, implement_persistence};
 
 // Tree modules
 pub(crate) mod codec;
@@ -23,11 +22,7 @@
 use private_tree::{PathSecrets, PrivateTree};
 
 use self::private_tree::CommitSecret;
-<<<<<<< HEAD
-use serde::{
-=======
 pub(crate) use serde::{
->>>>>>> 346cd2ab
     de::{self, MapAccess, SeqAccess, Visitor},
     ser::{SerializeStruct, Serializer},
     Deserialize, Deserializer, Serialize,
