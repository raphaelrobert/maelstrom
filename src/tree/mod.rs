use crate::ciphersuite::*;
use crate::codec::*;
use crate::config::Config;
use crate::credentials::*;
use crate::key_packages::*;
use crate::messages::proposals::*;

// Tree modules
pub(crate) mod codec;
pub(crate) mod errors;
pub(crate) mod hash_input;
pub mod index;
pub mod node;
pub(crate) mod path_keys;
pub(crate) mod private_tree;
pub(crate) mod secret_tree;
pub(crate) mod sender_ratchet;
pub(crate) mod treemath;

pub(crate) use errors::*;
use hash_input::*;
use index::*;
use node::*;
use private_tree::{PathSecrets, PrivateTree};
pub use secret_tree::SecretTypeError;

use self::private_tree::CommitSecret;
pub(crate) use serde::{
    de::{self, MapAccess, SeqAccess, Visitor},
    ser::{SerializeStruct, Serializer},
    Deserialize, Deserializer, Serialize,
};

use std::collections::HashSet;
use std::iter::FromIterator;

// Internal tree tests
#[cfg(test)]
mod test_path_keys;
#[cfg(test)]
mod test_private_tree;
#[cfg(test)]
mod test_resolution;
#[cfg(test)]
mod test_secret_tree;
#[cfg(test)]
mod test_treemath;
#[cfg(test)]
mod test_util;

#[derive(Debug)]
#[cfg_attr(test, derive(PartialEq))]
/// The ratchet tree.
pub struct RatchetTree {
    /// The ciphersuite used in this tree.
    ciphersuite: &'static Ciphersuite,

    /// All nodes in the tree.
    /// Note that these only hold public values.
    /// Private values are stored in the `private_tree`.
    pub nodes: Vec<Node>,

    /// This holds all private values in the tree.
    /// See `PrivateTree` for details.
    private_tree: PrivateTree,
}

implement_persistence!(RatchetTree, nodes, private_tree);

impl RatchetTree {
    /// Create a new empty `RatchetTree`.
    pub(crate) fn new(ciphersuite: &'static Ciphersuite, kpb: KeyPackageBundle) -> RatchetTree {
        let nodes = vec![Node {
            node_type: NodeType::Leaf,
            key_package: Some(kpb.key_package().clone()),
            node: None,
        }];
        let private_tree = PrivateTree::from_key_package_bundle(NodeIndex::from(0u32), &kpb);

        RatchetTree {
            ciphersuite,
            nodes,
            private_tree,
        }
    }

    /// Create a new `RatchetTree` by cloning the public tree nodes from another
    /// tree and an empty `PrivateTree`
    pub(crate) fn new_from_public_tree(ratchet_tree: &RatchetTree) -> Self {
        RatchetTree {
            ciphersuite: ratchet_tree.ciphersuite,
            nodes: ratchet_tree.nodes.clone(),
            private_tree: PrivateTree::new(ratchet_tree.private_tree.node_index()),
        }
    }

    /// Generate a new `RatchetTree` from `Node`s with the client's key package
    /// bundle `kpb`.
    pub(crate) fn new_from_nodes(
        ciphersuite: &'static Ciphersuite,
        kpb: KeyPackageBundle,
        node_options: &[Option<Node>],
    ) -> Result<RatchetTree, TreeError> {
        fn find_kp_in_tree(
            key_package: &KeyPackage,
            nodes: &[Option<Node>],
        ) -> Result<NodeIndex, TreeError> {
            for (i, node_option) in nodes.iter().enumerate() {
                if let Some(node) = node_option {
                    if let Some(kp) = &node.key_package {
                        if kp == key_package {
                            return Ok(NodeIndex::from(i));
                        }
                    }
                }
            }
            Err(TreeError::InvalidArguments)
        }

        // Find the own node in the list of nodes.
        let own_node_index = find_kp_in_tree(kpb.key_package(), node_options)?;

        // Build a full set of nodes for the tree based on the potentially incomplete
        // input nodes.
        let mut nodes = Vec::with_capacity(node_options.len());
        for (i, node_option) in node_options.iter().enumerate() {
            if let Some(node) = node_option.clone() {
                nodes.push(node);
            } else if i % 2 == 0 {
                nodes.push(Node::new_leaf(None));
            } else {
                nodes.push(Node::new_blank_parent_node());
            }
        }

        // Build private tree
        let private_tree = PrivateTree::from_key_package_bundle(own_node_index, &kpb);

        // Build tree.
        Ok(RatchetTree {
            ciphersuite,
            nodes,
            private_tree,
        })
    }

    /// Return a mutable reference to the `PrivateTree`.
    pub(crate) fn private_tree_mut(&mut self) -> &mut PrivateTree {
        &mut self.private_tree
    }

    /// Return a reference to the `PrivateTree`.
    pub(crate) fn private_tree(&self) -> &PrivateTree {
        &self.private_tree
    }

    fn tree_size(&self) -> NodeIndex {
        NodeIndex::from(self.nodes.len())
    }

    /// Get a vector with all nodes in the tree, containing `None` for blank
    /// nodes.
    pub fn public_key_tree(&self) -> Vec<Option<&Node>> {
        let mut tree = vec![];
        for node in self.nodes.iter() {
            if node.is_blank() {
                tree.push(None)
            } else {
                tree.push(Some(node))
            }
        }
        tree
    }

    /// Get a vector with a copy of all nodes in the tree, containing `None` for
    /// blank nodes.
    pub fn public_key_tree_copy(&self) -> Vec<Option<Node>> {
        self.public_key_tree()
            .iter()
            .map(|&n| match n {
                Some(v) => Some(v.clone()),
                None => None,
            })
            .collect()
    }

    pub fn leaf_count(&self) -> LeafIndex {
        self.tree_size().into()
    }

    fn resolve(&self, index: NodeIndex, exclusion_list: &HashSet<&NodeIndex>) -> Vec<NodeIndex> {
        let size = self.leaf_count();

        if self.nodes[index.as_usize()].node_type == NodeType::Leaf {
            if self.nodes[index.as_usize()].is_blank() || exclusion_list.contains(&index) {
                return vec![];
            } else {
                return vec![index];
            }
        }

        if !self.nodes[index.as_usize()].is_blank() {
            let mut unmerged_leaves = vec![index];
            let node = &self.nodes[index.as_usize()].node.as_ref();
            unmerged_leaves.extend(
                node.unwrap()
                    .unmerged_leaves()
                    .iter()
                    .map(|n| NodeIndex::from(*n)),
            );
            return unmerged_leaves;
        }

        let mut left = self.resolve(
            treemath::left(index).expect("resolve: TreeMath error when computing left child."),
            exclusion_list,
        );
        let right = self.resolve(
            treemath::right(index, size)
                .expect("resolve: TreeMath error when computing right child."),
            exclusion_list,
        );
        left.extend(right);
        left
    }

    /// Get the index of the own node.
    pub(crate) fn own_node_index(&self) -> NodeIndex {
        self.private_tree.node_index()
    }

    /// Get a reference to the own key package.
    pub fn own_key_package(&self) -> &KeyPackage {
        let own_node = &self.nodes[self.own_node_index().as_usize()];
        own_node.key_package.as_ref().unwrap()
    }

    /// Get a mutable reference to the own key package.
    fn own_key_package_mut(&mut self) -> &mut KeyPackage {
        let own_node = self
            .nodes
            .get_mut(self.private_tree.node_index().as_usize())
            .unwrap();
        own_node.key_package_mut().unwrap()
    }

    fn blank_member(&mut self, index: NodeIndex) {
        let size = self.leaf_count();
        self.nodes[index.as_usize()].blank();
        self.nodes[treemath::root(size).as_usize()].blank();
        for index in treemath::direct_path_root(index, size)
            .expect("blank_member: TreeMath error when computing direct path.")
        {
            self.nodes[index.as_usize()].blank();
        }
    }

    fn free_leaves(&self) -> Vec<NodeIndex> {
        let mut free_leaves = vec![];
        for i in 0..self.leaf_count().as_usize() {
            // TODO use an iterator instead
            let leaf_index = LeafIndex::from(i);
            if self.nodes[leaf_index].is_blank() {
                free_leaves.push(NodeIndex::from(leaf_index));
            }
        }
        free_leaves
    }

    /// 7.7. Update Paths
    ///
    /// Update the path for incoming commits.
    ///
    /// > The path contains a public key and encrypted secret value for all
    /// > intermediate nodes in the path above the leaf. The path is ordered
    /// > from the closest node to the leaf to the root; each node MUST be the
    /// > parent of its predecessor.
    pub(crate) fn update_path(
        &mut self,
        sender: LeafIndex,
        update_path: &UpdatePath,
        group_context: &[u8],
        new_leaves_indexes: HashSet<&NodeIndex>,
    ) -> Result<&CommitSecret, TreeError> {
        let own_index = self.own_node_index();

        // Find common ancestor of own leaf and sender leaf
        let common_ancestor_index =
            treemath::common_ancestor_index(NodeIndex::from(sender), own_index);

        // Calculate sender direct path & co-path, common path
        let sender_direct_path =
            treemath::direct_path_root(NodeIndex::from(sender), self.leaf_count())
                .expect("update_path: Error when computing direct path.");
        let sender_co_path = treemath::copath(NodeIndex::from(sender), self.leaf_count())
            .expect("update_path: Error when computing copath.");

        // Find the position of the common ancestor in the sender's direct path
        let common_ancestor_sender_dirpath_index = &sender_direct_path
            .iter()
            .position(|&x| x == common_ancestor_index)
            .unwrap();
        let common_ancestor_copath_index =
            match sender_co_path.get(*common_ancestor_sender_dirpath_index) {
                Some(i) => *i,
                None => return Err(TreeError::InvalidArguments),
            };

        // Resolve the node of that co-path index
        let resolution = self.resolve(common_ancestor_copath_index, &new_leaves_indexes);
        let position_in_resolution = resolution.iter().position(|&x| x == own_index).unwrap_or(0);

        // Decrypt the ciphertext of that node
        let common_ancestor_node =
            match update_path.nodes.get(*common_ancestor_sender_dirpath_index) {
                Some(node) => node,
                None => return Err(TreeError::InvalidArguments),
            };
        debug_assert_eq!(
            resolution.len(),
            common_ancestor_node.encrypted_path_secret.len()
        );
        if resolution.len() != common_ancestor_node.encrypted_path_secret.len() {
            return Err(TreeError::InvalidUpdatePath);
        }
        let hpke_ciphertext = &common_ancestor_node.encrypted_path_secret[position_in_resolution];

        // Get the HPKE private key.
        // It's either the own key or must be in the path of the private tree.
        let private_key = if resolution[position_in_resolution] == own_index {
            self.private_tree.hpke_private_key()
        } else {
            match self
                .private_tree
                .path_keys()
                .get(common_ancestor_copath_index)
            {
                Some(k) => k,
                None => return Err(TreeError::InvalidArguments),
            }
        };

        // Compute the common path between the common ancestor and the root
        let common_path = treemath::dirpath_long(common_ancestor_index, self.leaf_count())
            .expect("update_path: Error when computing direct path.");

        debug_assert!(
            sender_direct_path.len() >= common_path.len(),
            "Library error. Direct path cannot be shorter than common path."
        );

        // Decrypt the secret and derive path secrets
        let secret = Secret::from(self.ciphersuite.hpke_open(
            hpke_ciphertext,
            &private_key,
            group_context,
            &[],
        )?);
        // Derive new path secrets and generate keypairs
        let new_path_public_keys =
            self.private_tree
                .continue_path_secrets(&self.ciphersuite, secret, &common_path);

        // Extract public keys from UpdatePath
        let update_path_public_keys: Vec<HPKEPublicKey> = update_path
            .nodes
            .iter()
            .map(|node| node.public_key.clone())
            .collect();

        // Check that the public keys are consistent with the update path.
        let (_, common_public_keys) =
            update_path_public_keys.split_at(update_path_public_keys.len() - common_path.len());

        if new_path_public_keys != common_public_keys {
            return Err(TreeError::InvalidUpdatePath);
        }

        // Merge new nodes into the tree
        self.merge_direct_path_keys(update_path, sender_direct_path)?;
        self.merge_public_keys(&new_path_public_keys, &common_path)?;
        self.nodes[sender] = Node::new_leaf(Some(update_path.leaf_key_package.clone()));
        self.compute_parent_hash(NodeIndex::from(sender));

        // TODO: Do we really want to return the commit secret here?
        Ok(self.private_tree.commit_secret())
    }

    /// Update the private tree with the new `KeyPackageBundle`.
    pub(crate) fn replace_private_tree(
        &mut self,
        key_package_bundle: &KeyPackageBundle,
        group_context: &[u8],
    ) -> &CommitSecret {
        let _path_option = self.replace_private_tree_(
            key_package_bundle,
            group_context,
            None, /* without update path */
        );
        self.private_tree.commit_secret()
    }

    /// Update the private tree.
    pub(crate) fn refresh_private_tree(
        &mut self,
        credential_bundle: &CredentialBundle,
        group_context: &[u8],
        new_leaves_indexes: HashSet<&NodeIndex>,
    ) -> (&CommitSecret, UpdatePath, PathSecrets, KeyPackageBundle) {
        // Generate new keypair
        let own_index = self.own_node_index();

        // Replace the init key in the current KeyPackage
        let mut key_package_bundle =
            KeyPackageBundle::from_rekeyed_key_package(self.own_key_package());

        // Replace the private tree with a new one based on the new key package
        // bundle and store the key package in the own node.
        let mut path = self
            .replace_private_tree_(
                &key_package_bundle,
                group_context,
                Some(new_leaves_indexes), /* with update path */
            )
            .unwrap();

        // Compute the parent hash extension and update the KeyPackage and sign it
        let parent_hash = self.compute_parent_hash(own_index);
        let key_package = self.own_key_package_mut();
        key_package.update_parent_hash(&parent_hash);
        // Sign the KeyPackage
        key_package.sign(credential_bundle);
        // Store it in the UpdatePath
        path.leaf_key_package = key_package.clone();
        // Update it in the KeyPackageBundle
        key_package_bundle.set_key_package(key_package.clone());

        (
            self.private_tree.commit_secret(),
            path,
            self.private_tree.path_secrets().to_vec(),
            key_package_bundle,
        )
    }

    /// Replace the private tree with a new one based on the
    /// `key_package_bundle`.
    fn replace_private_tree_(
        &mut self,
        key_package_bundle: &KeyPackageBundle,
        group_context: &[u8],
        new_leaves_indexes_option: Option<HashSet<&NodeIndex>>,
    ) -> Option<UpdatePath> {
        let key_package = key_package_bundle.key_package().clone();
        let ciphersuite = key_package.ciphersuite();
        // Compute the direct path and keypairs along it
        let own_index = self.own_node_index();
        let direct_path_root = treemath::direct_path_root(own_index, self.leaf_count())
            .expect("replace_private_tree: Error when computing direct path.");
        // Update private tree and merge corresponding public keys.
        let (private_tree, new_public_keys) = PrivateTree::new_with_keys(
            ciphersuite,
            own_index,
            key_package_bundle,
            &direct_path_root,
        );
        self.private_tree = private_tree;

        self.merge_public_keys(&new_public_keys, &direct_path_root)
            .unwrap();

        // Update own leaf node with the new values
        self.nodes[own_index.as_usize()] = Node::new_leaf(Some(key_package.clone()));
        self.compute_parent_hash(self.own_node_index());
        if let Some(new_leaves_indexes) = new_leaves_indexes_option {
            let update_path_nodes = self
                .encrypt_to_copath(new_public_keys, group_context, new_leaves_indexes)
                .unwrap();
            let update_path = UpdatePath::new(key_package, update_path_nodes);
            Some(update_path)
        } else {
            None
        }
    }

    /// Encrypt the path secrets to the co path and return the update path.
    fn encrypt_to_copath(
        &self,
        public_keys: Vec<HPKEPublicKey>,
        group_context: &[u8],
        new_leaves_indexes: HashSet<&NodeIndex>,
    ) -> Result<Vec<UpdatePathNode>, TreeError> {
        let copath = treemath::copath(self.private_tree.node_index(), self.leaf_count())
            .expect("encrypt_to_copath: Error when computing copath.");
        // Return if the length of the copath is zero
        if copath.is_empty() {
            return Ok(vec![]);
        }
        let path_secrets = self.private_tree.path_secrets();

        debug_assert_eq!(path_secrets.len(), copath.len());
        if path_secrets.len() != copath.len() {
            return Err(TreeError::InvalidArguments);
        }
        debug_assert_eq!(public_keys.len(), copath.len());
        if public_keys.len() != copath.len() {
            return Err(TreeError::InvalidArguments);
        }

        let mut direct_path_nodes = vec![];
        let mut ciphertexts = vec![];
        for (path_secret, copath_node) in path_secrets.iter().zip(copath.iter()) {
            let node_ciphertexts: Vec<HpkeCiphertext> = self
                .resolve(*copath_node, &new_leaves_indexes)
                .iter()
                .map(|&index| {
                    let pk = self.nodes[index.as_usize()].public_hpke_key().unwrap();
                    self.ciphersuite
                        .hpke_seal_secret(&pk, group_context, &[], &path_secret)
                })
                .collect();
            // TODO Check that all public keys are non-empty
            // TODO Handle potential errors
            ciphertexts.push(node_ciphertexts);
        }
        for (public_key, node_ciphertexts) in public_keys.iter().zip(ciphertexts.iter()) {
            direct_path_nodes.push(UpdatePathNode {
                // TODO: don't clone ...
                public_key: public_key.clone(),
                encrypted_path_secret: node_ciphertexts.clone(),
            });
        }
        Ok(direct_path_nodes)
    }

    /// Merge public keys from a direct path to this tree along the given path.
    fn merge_direct_path_keys(
        &mut self,
        direct_path: &UpdatePath,
        path: Vec<NodeIndex>,
    ) -> Result<(), TreeError> {
        debug_assert_eq!(direct_path.nodes.len(), path.len());
        if direct_path.nodes.len() != path.len() {
            return Err(TreeError::InvalidArguments);
        }

        for (i, p) in path.iter().enumerate() {
            let public_key = direct_path.nodes[i].clone().public_key;
            let node = ParentNode::new(public_key.clone(), &[], &[]);
            self.nodes[p.as_usize()].node = Some(node);
        }

        Ok(())
    }

    /// Validates that the `public_keys` matches the public keys in the tree
    /// along `path`
    pub(crate) fn validate_public_keys(
        &self,
        public_keys: &[HPKEPublicKey],
        path: &[NodeIndex],
    ) -> Result<(), TreeError> {
        if public_keys.len() != path.len() {
            return Err(TreeError::InvalidArguments);
        }
        for (public_key, node_index) in public_keys.iter().zip(path) {
            if let Some(node) = &self.nodes[node_index.as_usize()].node {
                if node.public_key() != public_key {
                    return Err(TreeError::InvalidArguments);
                }
            } else {
                return Err(TreeError::InvalidArguments);
            }
        }
        Ok(())
    }

    /// Merges `public_keys` into the tree along the `path`
    pub(crate) fn merge_public_keys(
        &mut self,
        public_keys: &[HPKEPublicKey],
        path: &[NodeIndex],
    ) -> Result<(), TreeError> {
        debug_assert_eq!(public_keys.len(), path.len());
        if public_keys.len() != path.len() {
            return Err(TreeError::InvalidArguments);
        }
        for i in 0..path.len() {
            // TODO: drop clone
            let node = ParentNode::new(public_keys[i].clone(), &[], &[]);
            self.nodes[path[i].as_usize()].node = Some(node);
        }
        Ok(())
    }

    /// Add nodes for the provided key packages.
    pub(crate) fn add_nodes(&mut self, new_kps: &[&KeyPackage]) -> Vec<(NodeIndex, Credential)> {
        let num_new_kp = new_kps.len();
        let mut added_members = Vec::with_capacity(num_new_kp);

        if num_new_kp > (2 * self.leaf_count().as_usize()) {
            self.nodes
                .reserve_exact((2 * num_new_kp) - (2 * self.leaf_count().as_usize()));
        }

        // Add new nodes for key packages into existing free leaves.
        // Note that zip makes it so only the first free_leaves().len() nodes are taken.
        let free_leaves = self.free_leaves();
        let free_leaves_len = free_leaves.len();
        for (new_kp, leaf_index) in new_kps.iter().zip(free_leaves) {
            self.nodes[leaf_index.as_usize()] = Node::new_leaf(Some((*new_kp).clone()));
            let dirpath = treemath::direct_path_root(leaf_index, self.leaf_count())
                .expect("add_nodes: Error when computing direct path.");
            for d in dirpath.iter() {
                if !self.nodes[d.as_usize()].is_blank() {
                    let node = &self.nodes[d.as_usize()];
                    let index = d.as_u32();
                    // TODO handle error
                    let mut parent_node = node.node.clone().unwrap();
                    if !parent_node.unmerged_leaves().contains(&index) {
                        parent_node.unmerged_leaves_mut().push(index);
                    }
                    self.nodes[d.as_usize()].node = Some(parent_node);
                }
            }
            added_members.push((leaf_index, new_kp.credential().clone()));
        }
        // Add the remaining nodes.
        let mut new_nodes = Vec::with_capacity(num_new_kp * 2);
        let mut leaf_index = self.nodes.len() + 1;
        for add_proposal in new_kps.iter().skip(free_leaves_len) {
            new_nodes.extend(vec![
                Node::new_blank_parent_node(),
                Node::new_leaf(Some((*add_proposal).clone())),
            ]);
            let node_index = NodeIndex::from(leaf_index);
            added_members.push((node_index, add_proposal.credential().clone()));
            leaf_index += 2;
        }
        self.nodes.extend(new_nodes);
        self.trim_tree();
        added_members
    }

    /// Applies a list of proposals from a Commit to the tree.
    /// `proposal_queue` is the queue of proposals received or sent in the
    /// current epoch `updates_key_package_bundles` is the list of own
    /// KeyPackageBundles corresponding to updates or commits sent in the
    /// current epoch
    pub fn apply_proposals(
        &mut self,
        proposal_queue: ProposalQueue,
        updates_key_package_bundles: &[KeyPackageBundle],
    ) -> Result<ApplyProposalsValues, TreeError> {
        let mut has_updates = false;
        let mut has_removes = false;

        let mut self_removed = false;

        // Process updates first
        for queued_proposal in proposal_queue.filtered_by_type(ProposalType::Update) {
            has_updates = true;
            let update_proposal = &queued_proposal.proposal().as_update().unwrap();
            let sender_index = queued_proposal.sender().to_node_index();
            // Prepare leaf node
            let leaf_node = Node::new_leaf(Some(update_proposal.key_package.clone()));
            // Blank the direct path of that leaf node
            self.blank_member(sender_index);
            // Replace the leaf node
            self.nodes[sender_index.as_usize()] = leaf_node;
            // Check if it is a self-update
            if sender_index == self.own_node_index() {
                let own_kpb = match updates_key_package_bundles
                    .iter()
                    .find(|kpb| kpb.key_package() == &update_proposal.key_package)
                {
                    Some(kpb) => kpb,
                    // We lost the KeyPackageBundle apparently
                    None => return Err(TreeError::InvalidArguments),
                };
                // Update the private tree with new values
                self.private_tree = PrivateTree::from_key_package_bundle(sender_index, &own_kpb);
            }
        }
        for queued_proposal in proposal_queue.filtered_by_type(ProposalType::Remove) {
            has_removes = true;
            let remove_proposal = &queued_proposal.proposal().as_remove().unwrap();
            let removed = NodeIndex::from(LeafIndex::from(remove_proposal.removed));
            // Check if we got removed from the group
            if removed == self.own_node_index() {
                self_removed = true;
            }
            // Blank the direct path of the removed member
            self.blank_member(removed);
        }

        // Process adds
        let mut invitation_list = Vec::new();
        let add_proposals: Vec<AddProposal> = proposal_queue
            .filtered_by_type(ProposalType::Add)
            .map(|queued_proposal| {
                let proposal = &queued_proposal.proposal();
                proposal.as_add().unwrap()
            })
            .collect();
        let has_adds = !add_proposals.is_empty();
        // Extract KeyPackages from proposals
        let key_packages: Vec<&KeyPackage> = add_proposals.iter().map(|a| &a.key_package).collect();
        // Add new members to tree
        let added_members = self.add_nodes(&key_packages);

        // Prepare invitations
        for (i, added) in added_members.iter().enumerate() {
            invitation_list.push((added.0, add_proposals.get(i).unwrap().clone()));
        }

        // Determine if Commit needs a path field
        let path_required = has_updates || has_removes || !has_adds;

        Ok(ApplyProposalsValues {
            path_required,
            self_removed,
            invitation_list,
        })
    }
    /// Trims the tree from the right when there are empty leaf nodes
    fn trim_tree(&mut self) {
        let mut new_tree_size = 0;

        for i in 0..self.nodes.len() {
            if !self.nodes[i].is_blank() {
                new_tree_size = i + 1;
            }
        }

        if new_tree_size > 0 {
            self.nodes.truncate(new_tree_size);
        }
    }
    /// Computes the tree hash
    pub fn compute_tree_hash(&self) -> Vec<u8> {
        fn node_hash(ciphersuite: &Ciphersuite, tree: &RatchetTree, index: NodeIndex) -> Vec<u8> {
            let node = &tree.nodes[index.as_usize()];
            match node.node_type {
                NodeType::Leaf => {
                    let leaf_node_hash = LeafNodeHashInput::new(&index, &node.key_package);
                    leaf_node_hash.hash(ciphersuite)
                }
                NodeType::Parent => {
                    let left = treemath::left(index)
                        .expect("node_hash: Error when computing left child of node.");
                    let left_hash = node_hash(ciphersuite, tree, left);
                    let right = treemath::right(index, tree.leaf_count())
                        .expect("node_hash: Error when computing left child of node.");
                    let right_hash = node_hash(ciphersuite, tree, right);
                    let parent_node_hash = ParentNodeHashInput::new(
                        index.as_u32(),
                        &node.node,
                        &left_hash,
                        &right_hash,
                    );
                    parent_node_hash.hash(ciphersuite)
                }
                NodeType::Default => panic!("Default node type not supported in tree hash."),
            }
        }
        let root = treemath::root(self.leaf_count());
        node_hash(&self.ciphersuite, &self, root)
    }
    /// Computes the parent hash
    pub fn compute_parent_hash(&mut self, index: NodeIndex) -> Vec<u8> {
        let root = treemath::root(self.leaf_count());
        // This should only happen when the group only contains one member
        if index == root {
            return vec![];
        }
        // Calculate the parent's index
        let parent = treemath::parent(index, self.leaf_count())
            .expect("compute_parent_hash: Error when computing node parent.");
        // If we already reached the tree's root, return the hash of that node
        let parent_hash = if parent == root {
            let root_node = &self.nodes[parent.as_usize()];
            root_node.hash(&self.ciphersuite).unwrap()
        // Otherwise return the hash of the next parent
        } else {
            self.compute_parent_hash(parent)
        };
        // If the current node is a parent, replace the parent hash in that node
        let current_node = &self.nodes[index.as_usize()];
        if let Some(mut parent_node) = current_node.node.clone() {
            parent_node.set_parent_hash(parent_hash);
            self.nodes[index.as_usize()].node = Some(parent_node);
            let updated_parent_node = &self.nodes[index.as_usize()];
            updated_parent_node.hash(&self.ciphersuite).unwrap()
        // Otherwise we reached the leaf level, just return the hash
        } else {
            parent_hash
        }
    }
    /// Verifies the integrity of a public tree
    pub fn verify_integrity(ciphersuite: &Ciphersuite, nodes: &[Option<Node>]) -> bool {
        let node_count = NodeIndex::from(nodes.len());
        let size = node_count;
        for i in 0..node_count.as_usize() {
            let node_option = &nodes[i];
            if let Some(node) = node_option {
                match node.node_type {
                    NodeType::Parent => {
                        let left_index = treemath::left(NodeIndex::from(i))
                            .expect("verify_integrity: Error when computing left child of node.");
                        let right_index = treemath::right(NodeIndex::from(i), size.into())
                            .expect("verify_integrity: Error when computing right child of node.");
                        if right_index >= node_count {
                            return false;
                        }
                        let left_option = &nodes[left_index.as_usize()];
                        let right_option = &nodes[right_index.as_usize()];
                        let own_hash = node.hash(ciphersuite).unwrap();
                        if let Some(right) = right_option {
                            if let Some(left) = left_option {
                                let left_parent_hash = left.parent_hash().unwrap_or_else(Vec::new);
                                let right_parent_hash =
                                    right.parent_hash().unwrap_or_else(Vec::new);
                                if (left_parent_hash != own_hash) && (right_parent_hash != own_hash)
                                {
                                    return false;
                                }
                                if left_parent_hash == right_parent_hash {
                                    return false;
                                }
                            } else if right.parent_hash().unwrap() != own_hash {
                                return false;
                            }
                        } else if let Some(left) = left_option {
                            if left.parent_hash().unwrap() != own_hash {
                                return false;
                            }
                        }
                    }
                    NodeType::Leaf => {
                        if let Some(kp) = &node.key_package {
                            if i % 2 != 0 {
                                return false;
                            }
                            if kp.verify().is_err() {
                                return false;
                            }
                        }
                    }

                    NodeType::Default => {}
                }
            }
        }
        true
    }
}

/// This struct contain the return vallues of the `apply_proposals()` function
pub struct ApplyProposalsValues {
    pub path_required: bool,
    pub self_removed: bool,
    pub invitation_list: Vec<(NodeIndex, AddProposal)>,
}

impl ApplyProposalsValues {
    /// This function creates a `HashSet` of node indexes of the new nodes that
    /// were added to the tree. The `HashSet` will be querried by the
    /// `resolve()` function to filter out those nodes from the resolution.
    pub fn exclusion_list(&self) -> HashSet<&NodeIndex> {
        // Collect the new leaves' indexes so we can filter them out in the resolution
        // later
        let new_leaves_indexes: HashSet<&NodeIndex> =
            HashSet::from_iter(self.invitation_list.iter().map(|(index, _)| index));
        new_leaves_indexes
    }
}

/// 7.7. Update Paths
///
/// ```text
/// struct {
///     HPKEPublicKey public_key;
///     HPKECiphertext encrypted_path_secret<0..2^32-1>;
/// } UpdatePathNode;
/// ```
#[derive(Debug, PartialEq, Clone, Serialize, Deserialize)]
pub struct UpdatePathNode {
    pub public_key: HPKEPublicKey,
    pub encrypted_path_secret: Vec<HpkeCiphertext>,
}

/// 7.7. Update Paths
///
/// ```text
/// struct {
///     KeyPackage leaf_key_package;
///     UpdatePathNode nodes<0..2^32-1>;
/// } UpdatePath;
/// ```
#[derive(Debug, PartialEq, Clone, Serialize, Deserialize)]
pub struct UpdatePath {
    pub leaf_key_package: KeyPackage,
    pub nodes: Vec<UpdatePathNode>,
}

impl UpdatePath {
    /// Create a new update path.
    fn new(leaf_key_package: KeyPackage, nodes: Vec<UpdatePathNode>) -> Self {
        Self {
            leaf_key_package,
            nodes,
        }
    }
<<<<<<< HEAD
}

implement_error! {
    pub enum TreeError {
        InvalidArguments = "",
        DuplicateIndex = "",
        InvalidUpdatePath = "",
        UnknownError = "",
    }
}

// TODO: Should get fixed in #83
impl From<ConfigError> for TreeError {
    fn from(e: ConfigError) -> TreeError {
        match e {
            ConfigError::UnsupportedMlsVersion => TreeError::InvalidArguments,
            ConfigError::UnsupportedCiphersuite => TreeError::InvalidArguments,
            _ => TreeError::UnknownError,
        }
    }
}

impl From<HpkeError> for TreeError {
    fn from(e: HpkeError) -> Self {
        match e {
            HpkeError::DecryptionError => TreeError::InvalidUpdatePath,
        }
    }
=======
>>>>>>> 82cb3208
}<|MERGE_RESOLUTION|>--- conflicted
+++ resolved
@@ -912,35 +912,4 @@
             nodes,
         }
     }
-<<<<<<< HEAD
-}
-
-implement_error! {
-    pub enum TreeError {
-        InvalidArguments = "",
-        DuplicateIndex = "",
-        InvalidUpdatePath = "",
-        UnknownError = "",
-    }
-}
-
-// TODO: Should get fixed in #83
-impl From<ConfigError> for TreeError {
-    fn from(e: ConfigError) -> TreeError {
-        match e {
-            ConfigError::UnsupportedMlsVersion => TreeError::InvalidArguments,
-            ConfigError::UnsupportedCiphersuite => TreeError::InvalidArguments,
-            _ => TreeError::UnknownError,
-        }
-    }
-}
-
-impl From<HpkeError> for TreeError {
-    fn from(e: HpkeError) -> Self {
-        match e {
-            HpkeError::DecryptionError => TreeError::InvalidUpdatePath,
-        }
-    }
-=======
->>>>>>> 82cb3208
 }