use crate::ciphersuite::*;
use crate::codec::*;
use crate::config::Config;
use crate::credentials::*;
use crate::key_packages::*;
use crate::messages::proposals::*;

// Tree modules
pub(crate) mod binary_tree;
mod blanked_tree;
pub(crate) mod codec;
pub(crate) mod errors;
pub(crate) mod hash_input;
pub mod index;
pub mod node;
pub(crate) mod path_keys;
pub(crate) mod private_tree;
pub(crate) mod secret_tree;
pub(crate) mod sender_ratchet;
pub(crate) mod treemath;

pub(crate) use errors::*;
pub use hash_input::*;
use index::*;
use node::*;
use private_tree::{PathSecrets, PrivateTree};

use self::blanked_tree::*;
use self::private_tree::CommitSecret;
pub(crate) use serde::{
    de::{self, MapAccess, SeqAccess, Visitor},
    ser::{SerializeStruct, Serializer},
    Deserialize, Deserializer, Serialize,
};

use std::collections::HashSet;
use std::convert::TryInto;

// Internal tree tests
#[cfg(all(test, feature = "test-vectors"))]
mod kat_encryption;
#[cfg(all(test, feature = "test-vectors"))]
mod kat_treemath;
#[cfg(test)]
mod test_hashes;
#[cfg(test)]
mod test_index;
#[cfg(test)]
mod test_path_keys;
#[cfg(test)]
mod test_private_tree;
#[cfg(test)]
mod test_resolution;
#[cfg(test)]
mod test_secret_tree;
#[cfg(test)]
mod test_treemath;
#[cfg(test)]
mod test_util;

#[derive(Debug)]
#[cfg_attr(test, derive(PartialEq))]
/// The ratchet tree.
pub struct RatchetTree {
    /// The ciphersuite used in this tree.
    ciphersuite: &'static Ciphersuite,

    /// All nodes in the tree.
    /// Note that these only hold public values.
    /// Private values are stored in the `private_tree`.
    pub public_tree: BlankedTree<Node>,

    /// This holds all private values in the tree.
    /// See `PrivateTree` for details.
    private_tree: PrivateTree,
}

implement_persistence!(RatchetTree, public_tree, private_tree);

impl RatchetTree {
    /// Create a new empty `RatchetTree`.
    pub(crate) fn new(ciphersuite: &'static Ciphersuite, kpb: KeyPackageBundle) -> RatchetTree {
<<<<<<< HEAD
        let nodes = vec![Some(Node::Leaf(kpb.key_package().clone()))];
        let private_tree = PrivateTree::from_key_package_bundle(NodeIndex::from(0u32), &kpb);
        let public_tree = BlankedTree::from(nodes);
=======
        let nodes = vec![Node {
            node_type: NodeType::Leaf,
            key_package: Some(kpb.key_package().clone()),
            node: None,
        }];
        let private_tree = PrivateTree::from_key_package_bundle(LeafIndex::from(0u32), &kpb);
>>>>>>> 6d4a687b

        RatchetTree {
            ciphersuite,
            public_tree,
            private_tree,
        }
    }

    /// Create a new `RatchetTree` by cloning the public tree nodes from another
    /// tree and an empty `PrivateTree`
    pub(crate) fn new_from_public_tree(ratchet_tree: &RatchetTree) -> Self {
        RatchetTree {
            ciphersuite: ratchet_tree.ciphersuite,
<<<<<<< HEAD
            public_tree: ratchet_tree.public_tree.clone(),
            private_tree: PrivateTree::new(ratchet_tree.private_tree.node_index()),
=======
            nodes: ratchet_tree.nodes.clone(),
            private_tree: PrivateTree::new(ratchet_tree.private_tree.leaf_index()),
>>>>>>> 6d4a687b
        }
    }

    /// Generate a new `RatchetTree` from `Node`s with the client's key package
    /// bundle `kpb`.
    pub(crate) fn new_from_nodes(
        ciphersuite: &'static Ciphersuite,
        kpb: KeyPackageBundle,
        node_options: &[Option<Node>],
    ) -> Result<RatchetTree, TreeError> {
        fn find_kp_in_tree(
            key_package: &KeyPackage,
            nodes: &[Option<Node>],
        ) -> Result<LeafIndex, TreeError> {
            // Only search in leaf nodes
            for (i, node_option) in nodes.iter().enumerate().step_by(2) {
                if let Some(node) = node_option {
                    if let Node::Leaf(kp) = &node {
                        if kp == key_package {
                            // Unwrapping here is safe, because we know it is a leaf node
                            return Ok(NodeIndex::from(i).try_into().unwrap());
                        }
                    }
                }
            }
            Err(TreeError::InvalidArguments)
        }

        // Find the own node in the list of nodes.
        let own_node_index = find_kp_in_tree(kpb.key_package(), node_options)?;

<<<<<<< HEAD
        // Create a blanked tree from the input nodes.
        let public_tree = BlankedTree::from(node_options.to_vec());
=======
        // Build a full set of nodes for the tree based on the potentially incomplete
        // input nodes.
        let mut nodes = Vec::with_capacity(node_options.len());
        for (i, node_option) in node_options.iter().enumerate() {
            if let Some(node) = node_option.clone() {
                nodes.push(node);
            } else if NodeIndex::from(i).is_leaf() {
                nodes.push(Node::new_leaf(None));
            } else {
                nodes.push(Node::new_blank_parent_node());
            }
        }
>>>>>>> 6d4a687b

        // Build private tree
        let private_tree = PrivateTree::from_key_package_bundle(own_node_index, &kpb);

        // Build tree.
        Ok(RatchetTree {
            ciphersuite,
            public_tree,
            private_tree,
        })
    }

    /// Return a mutable reference to the `PrivateTree`.
    pub(crate) fn private_tree_mut(&mut self) -> &mut PrivateTree {
        &mut self.private_tree
    }

    /// Return a reference to the `PrivateTree`.
    pub(crate) fn private_tree(&self) -> &PrivateTree {
        &self.private_tree
    }

    fn tree_size(&self) -> NodeIndex {
        NodeIndex::from(self.public_tree.size())
    }

    /// Get a vector with all nodes in the tree, containing `None` for blank
    /// nodes.
    pub fn public_key_tree(&self) -> &Vec<Option<Node>> {
        self.public_tree.nodes()
    }

    /// Get a vector with a copy of all nodes in the tree, containing `None` for
    /// blank nodes.
    pub fn public_key_tree_copy(&self) -> Vec<Option<Node>> {
        self.public_key_tree().clone()
    }

    /// Returns the number of leaves in a tree
    pub fn leaf_count(&self) -> LeafIndex {
        treemath::leaf_count(self.tree_size())
    }

<<<<<<< HEAD
    fn resolve(
        &self,
        index: NodeIndex,
        exclusion_list: &HashSet<&NodeIndex>,
    ) -> Result<Vec<NodeIndex>, TreeError> {
        let predicate = |i, node: &Node| match node {
            Node::Leaf(_) => {
                if exclusion_list.contains(&i) {
                    vec![]
                } else {
                    vec![i]
                }
            }
            Node::Parent(parent_node) => {
                let mut unmerged_leaves: Vec<NodeIndex> = vec![i];
                unmerged_leaves.extend(
                    parent_node
                        .unmerged_leaves()
                        .iter()
                        .map(|n| NodeIndex::from(*n)),
                );
                unmerged_leaves
            }
        };
        Ok(self.public_tree.resolve(&index, &predicate)?)
=======
    /// Compute the resolution for a given node index. Nodes listed in the
    /// `exclusion_list` are substracted from the final resolution.
    fn resolve(&self, index: NodeIndex, exclusion_list: &HashSet<&NodeIndex>) -> Vec<NodeIndex> {
        let size = self.leaf_count();

        // We end the recursion at leaf level
        if self.nodes[index].node_type == NodeType::Leaf {
            if self.nodes[index].is_blank() || exclusion_list.contains(&index) {
                return vec![];
            } else {
                return vec![index];
            }
        }

        // If a node is not blank, we only return the unmerged leaves of that node
        if !self.nodes[index].is_blank() {
            let mut unmerged_leaves = vec![index];
            let node = &self.nodes[index].node.as_ref();
            unmerged_leaves.extend(
                node.unwrap()
                    .unmerged_leaves()
                    .iter()
                    .map(|n| NodeIndex::from(*n)),
            );
            unmerged_leaves
        } else {
            // Otherwise we take the resolution of the children
            // Unwrapping here is safe, since parent nodes always have children
            let mut left = self.resolve(treemath::left(index).unwrap(), exclusion_list);
            let right = self.resolve(treemath::right(index, size).unwrap(), exclusion_list);
            // We concatenate the resolution and return it
            left.extend(right);
            left
        }
>>>>>>> 6d4a687b
    }

    /// Get the index of the own node.
    pub(crate) fn own_node_index(&self) -> LeafIndex {
        self.private_tree.leaf_index()
    }

    /// Get a reference to the own key package.
    pub fn own_key_package(&self) -> &KeyPackage {
<<<<<<< HEAD
        // We can unwrap here, because our own index should always be within the
        // tree.
        let own_node_option = &self.public_tree.node(&self.own_node_index()).unwrap();
        // We can unwrap here, because our own leaf can't be blank.
        let own_node = own_node_option.as_ref().unwrap();
        // We can unwrap here, because we know the leaf node is indeed a `Leaf`.
        own_node.as_leaf_node().unwrap()
=======
        let own_node = &self.nodes[self.own_node_index()];
        own_node.key_package.as_ref().unwrap()
>>>>>>> 6d4a687b
    }

    /// Get a mutable reference to the own key package.
    fn own_key_package_mut(&mut self) -> &mut KeyPackage {
<<<<<<< HEAD
        // We can unwrap here, because our own index should always be within the
        // tree.
        let own_node_option = self.public_tree.node_mut(&self.own_node_index()).unwrap();
        // We can unwrap here, because our own leaf can't be blank.
        let own_node = own_node_option.as_mut().unwrap();
        // We can unwrap here, because we know the leaf node is indeed a `Leaf`.
        own_node.as_leaf_node_mut().unwrap()
=======
        let own_node = self
            .nodes
            .get_mut(NodeIndex::from(self.private_tree.leaf_index()).as_usize())
            .unwrap();
        own_node.key_package_mut().unwrap()
    }

    /// Blanks all the nodes in the direct path of a member
    fn blank_member(&mut self, index: NodeIndex) {
        let size = self.leaf_count();
        self.nodes[index].blank();
        self.nodes[treemath::root(size)].blank();
        // Unwrapping here is safe, because we start at the leaf level
        for index in treemath::direct_path_root(index, size).unwrap() {
            self.nodes[index].blank();
        }
    }

    /// Returns the list of blank leaves within the tree
    fn free_leaves(&self) -> Vec<NodeIndex> {
        let mut free_leaves = vec![];
        for i in 0..self.leaf_count().as_usize() {
            // TODO use an iterator instead
            let leaf_index = LeafIndex::from(i);
            if self.nodes[leaf_index].is_blank() {
                free_leaves.push(NodeIndex::from(leaf_index));
            }
        }
        free_leaves
>>>>>>> 6d4a687b
    }

    /// 7.7. Update Paths
    ///
    /// Update the path for incoming commits.
    ///
    /// > The path contains a public key and encrypted secret value for all
    /// > intermediate nodes in the path above the leaf. The path is ordered
    /// > from the closest node to the leaf to the root; each node MUST be the
    /// > parent of its predecessor.
    pub(crate) fn update_path(
        &mut self,
        sender: LeafIndex,
        update_path: &UpdatePath,
        group_context: &[u8],
        new_leaves_indexes: HashSet<&NodeIndex>,
    ) -> Result<&CommitSecret, TreeError> {
        let own_index = self.own_node_index();
        // Make `sender` a node index, making it easier to handle.
        let sender = NodeIndex::from(sender);

        // Find common ancestor of own leaf and sender leaf
<<<<<<< HEAD
        let common_ancestor_index = self.public_tree.common_ancestor(sender, own_index)?;
=======
        let common_ancestor_index =
            treemath::common_ancestor_index(NodeIndex::from(sender), own_index.into());
>>>>>>> 6d4a687b

        // Calculate sender direct path & co-path, common path
        let sender_direct_path = self.public_tree.direct_path_root(sender)?;
        let sender_co_path = self.public_tree.copath(sender)?;

        // Find the position of the common ancestor in the sender's direct path
        let common_ancestor_sender_dirpath_index = &sender_direct_path
            .iter()
            .position(|&x| x == common_ancestor_index)
            .unwrap();
        let common_ancestor_copath_index =
            match sender_co_path.get(*common_ancestor_sender_dirpath_index) {
                Some(i) => *i,
                None => return Err(TreeError::InvalidArguments),
            };

        // Resolve the node of that co-path index
<<<<<<< HEAD
        let resolution = self.resolve(common_ancestor_copath_index, &new_leaves_indexes)?;
        let position_in_resolution = resolution.iter().position(|&x| x == own_index).unwrap_or(0);
=======
        let resolution = self.resolve(common_ancestor_copath_index, &new_leaves_indexes);
        let position_in_resolution = resolution
            .iter()
            .position(|&x| x == own_index.into())
            .unwrap_or(0);
>>>>>>> 6d4a687b

        // Decrypt the ciphertext of that node
        let common_ancestor_node =
            match update_path.nodes.get(*common_ancestor_sender_dirpath_index) {
                Some(node) => node,
                None => return Err(TreeError::InvalidArguments),
            };
        debug_assert_eq!(
            resolution.len(),
            common_ancestor_node.encrypted_path_secret.len()
        );
        if resolution.len() != common_ancestor_node.encrypted_path_secret.len() {
            return Err(TreeError::InvalidUpdatePath);
        }
        let hpke_ciphertext = &common_ancestor_node.encrypted_path_secret[position_in_resolution];

        // Get the HPKE private key.
        // It's either the own key or must be in the path of the private tree.
        let private_key = if resolution[position_in_resolution] == own_index.into() {
            self.private_tree.hpke_private_key()
        } else {
            match self
                .private_tree
                .path_keys()
                .get(common_ancestor_copath_index)
            {
                Some(k) => k,
                None => return Err(TreeError::InvalidArguments),
            }
        };

        // Compute the common path between the common ancestor and the root
        let common_path = self.public_tree.direct_path(common_ancestor_index)?;

        debug_assert!(
            sender_direct_path.len() >= common_path.len(),
            "Library error. Direct path cannot be shorter than common path."
        );

        // Decrypt the secret and derive path secrets
        let secret = Secret::from(self.ciphersuite.hpke_open(
            hpke_ciphertext,
            &private_key,
            group_context,
            &[],
        )?);
        // Derive new path secrets and generate keypairs
        let new_path_public_keys =
            self.private_tree
                .continue_path_secrets(&self.ciphersuite, secret, &common_path);

        // Extract public keys from UpdatePath
        let update_path_public_keys: Vec<HPKEPublicKey> = update_path
            .nodes
            .iter()
            .map(|node| node.public_key.clone())
            .collect();

        // Check that the public keys are consistent with the update path.
        let (_, common_public_keys) =
            update_path_public_keys.split_at(update_path_public_keys.len() - common_path.len());

        if new_path_public_keys != common_public_keys {
            return Err(TreeError::InvalidUpdatePath);
        }

        // Merge new nodes into the tree
        self.merge_direct_path_keys(update_path, sender_direct_path)?;
        self.merge_public_keys(&new_path_public_keys, &common_path)?;
<<<<<<< HEAD
        self.public_tree.replace(
            &NodeIndex::from(sender),
            Some(Node::Leaf(update_path.leaf_key_package.clone())),
        )?;
        self.compute_parent_hash(NodeIndex::from(sender))?;
=======
        self.nodes[sender] = Node::new_leaf(Some(update_path.leaf_key_package.clone()));
        // Calculate and set the parent hashes
        self.set_parent_hashes(sender);
>>>>>>> 6d4a687b

        // TODO: Do we really want to return the commit secret here?
        Ok(self.private_tree.commit_secret())
    }

    /// Update the private tree with the new `KeyPackageBundle`.
    pub(crate) fn replace_private_tree(
        &mut self,
        key_package_bundle: &KeyPackageBundle,
        group_context: &[u8],
    ) -> &CommitSecret {
        let _path_option = self.replace_private_tree_(
            key_package_bundle,
            group_context,
            None, /* without update path */
        );
        self.private_tree.commit_secret()
    }

    /// Update the private tree.
    pub(crate) fn refresh_private_tree(
        &mut self,
        credential_bundle: &CredentialBundle,
        group_context: &[u8],
        new_leaves_indexes: HashSet<&NodeIndex>,
    ) -> (&CommitSecret, UpdatePath, PathSecrets, KeyPackageBundle) {
        // Generate new keypair
        let own_index = self.own_node_index();

        // Replace the init key in the current KeyPackage
        let mut key_package_bundle =
            KeyPackageBundle::from_rekeyed_key_package(self.own_key_package());

        // Replace the private tree with a new one based on the new key package
        // bundle and store the key package in the own node.
        let mut path = self
            .replace_private_tree_(
                &key_package_bundle,
                group_context,
                Some(new_leaves_indexes), /* with update path */
            )
            .unwrap();

<<<<<<< HEAD
        // Compute the parent hash extension and update the KeyPackage and sign
        // it. We can unwrap here, because own_index is within the tree.
        let parent_hash = self.compute_parent_hash(own_index).unwrap();
=======
        // Compute the parent hash extension and update the KeyPackage and sign it
        let parent_hash = self.set_parent_hashes(own_index);
>>>>>>> 6d4a687b
        let key_package = self.own_key_package_mut();
        key_package.update_parent_hash(&parent_hash);
        // Sign the KeyPackage
        key_package.sign(credential_bundle);
        // Store it in the UpdatePath
        path.leaf_key_package = key_package.clone();
        // Update it in the KeyPackageBundle
        key_package_bundle.set_key_package(key_package.clone());

        (
            self.private_tree.commit_secret(),
            path,
            self.private_tree.path_secrets().to_vec(),
            key_package_bundle,
        )
    }

    /// Replace the private tree with a new one based on the
    /// `key_package_bundle`.
    fn replace_private_tree_(
        &mut self,
        key_package_bundle: &KeyPackageBundle,
        group_context: &[u8],
        new_leaves_indexes_option: Option<HashSet<&NodeIndex>>,
    ) -> Option<UpdatePath> {
        let key_package = key_package_bundle.key_package().clone();
        let ciphersuite = key_package.ciphersuite();
        // Compute the direct path and keypairs along it
        let own_index = self.own_node_index();
<<<<<<< HEAD
        // We can unwrap here, because we know that `own_index` is within the
        // tree.
        let direct_path_root = self.public_tree.direct_path_root(own_index).unwrap();
=======
        let direct_path_root = treemath::direct_path_root(own_index.into(), self.leaf_count())
            .expect("replace_private_tree: Error when computing direct path.");
>>>>>>> 6d4a687b
        // Update private tree and merge corresponding public keys.
        let (private_tree, new_public_keys) = PrivateTree::new_with_keys(
            ciphersuite,
            own_index,
            key_package_bundle,
            &direct_path_root,
        );
        self.private_tree = private_tree;

        self.merge_public_keys(&new_public_keys, &direct_path_root)
            .unwrap();

        // Update own leaf node with the new values
<<<<<<< HEAD
        // We can unwrap here two times, because own_index is within the tree.
        self.public_tree
            .replace(&own_index, Some(Node::Leaf(key_package.clone())))
            .unwrap();
        self.compute_parent_hash(self.own_node_index()).unwrap();
=======
        self.nodes[own_index] = Node::new_leaf(Some(key_package.clone()));
        self.set_parent_hashes(self.own_node_index());
>>>>>>> 6d4a687b
        if let Some(new_leaves_indexes) = new_leaves_indexes_option {
            let update_path_nodes = self
                .encrypt_to_copath(new_public_keys, group_context, new_leaves_indexes)
                .unwrap();
            let update_path = UpdatePath::new(key_package, update_path_nodes);
            Some(update_path)
        } else {
            None
        }
    }

    /// Encrypt the path secrets to the co path and return the update path.
    fn encrypt_to_copath(
        &self,
        public_keys: Vec<HPKEPublicKey>,
        group_context: &[u8],
        new_leaves_indexes: HashSet<&NodeIndex>,
    ) -> Result<Vec<UpdatePathNode>, TreeError> {
        let copath = treemath::copath(self.private_tree.leaf_index().into(), self.leaf_count())
            .expect("encrypt_to_copath: Error when computing copath.");
        // Return if the length of the copath is zero
        if copath.is_empty() {
            return Ok(vec![]);
        }
        let path_secrets = self.private_tree.path_secrets();

        debug_assert_eq!(path_secrets.len(), copath.len());
        if path_secrets.len() != copath.len() {
            return Err(TreeError::InvalidArguments);
        }
        debug_assert_eq!(public_keys.len(), copath.len());
        if public_keys.len() != copath.len() {
            return Err(TreeError::InvalidArguments);
        }

        let mut direct_path_nodes = vec![];
        let mut ciphertexts = vec![];
        for (path_secret, copath_node) in path_secrets.iter().zip(copath.iter()) {
            let node_ciphertexts: Vec<HpkeCiphertext> = self
                .resolve(*copath_node, &new_leaves_indexes)?
                .iter()
                .map(|&index| {
<<<<<<< HEAD
                    let node = self
                        .public_tree
                        .node(&index)
                        // We can unwrap here, because all nodes of a resolution are
                        // within the tree.
                        .unwrap()
                        .as_ref()
                        // We can unwrap again, because we know that the
                        // resolution only points to non-blank nodes.
                        .unwrap();
                    let pk = node.public_key();
=======
                    let pk = self.nodes[index].public_hpke_key().unwrap();
>>>>>>> 6d4a687b
                    self.ciphersuite
                        .hpke_seal_secret(&pk, group_context, &[], &path_secret)
                })
                .collect();
            // TODO Check that all public keys are non-empty
            // TODO Handle potential errors
            ciphertexts.push(node_ciphertexts);
        }
        for (public_key, node_ciphertexts) in public_keys.iter().zip(ciphertexts.iter()) {
            direct_path_nodes.push(UpdatePathNode {
                // TODO: don't clone ...
                public_key: public_key.clone(),
                encrypted_path_secret: node_ciphertexts.clone(),
            });
        }
        Ok(direct_path_nodes)
    }

    /// Merge public keys from a direct path to this tree along the given path.
    fn merge_direct_path_keys(
        &mut self,
        direct_path: &UpdatePath,
        path: Vec<NodeIndex>,
    ) -> Result<(), TreeError> {
        debug_assert_eq!(direct_path.nodes.len(), path.len());
        if direct_path.nodes.len() != path.len() {
            return Err(TreeError::InvalidArguments);
        }

        for (i, p) in path.iter().enumerate() {
            let public_key = direct_path.nodes[i].clone().public_key;
            let node = ParentNode::new(public_key.clone(), &[], &[]);
<<<<<<< HEAD
            self.public_tree.replace(p, Some(Node::Parent(node)))?;
=======
            self.nodes[p].node = Some(node);
>>>>>>> 6d4a687b
        }

        Ok(())
    }

    /// Validates that the `public_keys` matches the public keys in the tree
    /// along `path`
    pub(crate) fn validate_public_keys(
        &self,
        public_keys: &[HPKEPublicKey],
        path: &[NodeIndex],
    ) -> Result<(), TreeError> {
        if public_keys.len() != path.len() {
            return Err(TreeError::InvalidArguments);
        }
        for (public_key, node_index) in public_keys.iter().zip(path) {
<<<<<<< HEAD
            if let Some(node) = &self.public_tree.node(node_index)? {
=======
            if let Some(node) = &self.nodes[node_index].node {
>>>>>>> 6d4a687b
                if node.public_key() != public_key {
                    return Err(TreeError::InvalidArguments);
                }
            } else {
                return Err(TreeError::InvalidArguments);
            }
        }
        Ok(())
    }

    /// Merges `public_keys` into the tree along the `path`
    pub(crate) fn merge_public_keys(
        &mut self,
        public_keys: &[HPKEPublicKey],
        path: &[NodeIndex],
    ) -> Result<(), TreeError> {
        debug_assert_eq!(public_keys.len(), path.len());
        if public_keys.len() != path.len() {
            return Err(TreeError::InvalidArguments);
        }
        for i in 0..path.len() {
            // TODO: drop clone
            let node = ParentNode::new(public_keys[i].clone(), &[], &[]);
<<<<<<< HEAD
            self.public_tree
                .replace(&path[i], Some(Node::Parent(node)))?;
=======
            self.nodes[path[i]].node = Some(node);
>>>>>>> 6d4a687b
        }
        Ok(())
    }

    /// Add nodes for the provided key packages.
    pub(crate) fn add_nodes(&mut self, new_kps: &[&KeyPackage]) -> Vec<(NodeIndex, Credential)> {
        // Create leaf nodes from the given KeyPackages.
        let new_nodes = new_kps.iter().map(|&kp| Node::Leaf(kp.clone())).collect();

        // Add the leaves to the tree.
        let new_indices = self.public_tree.add_blanked(new_nodes);

<<<<<<< HEAD
        // Compile a list of the new indices and their credentials.
        let new_indices_and_credentials = new_indices
            .iter()
            .map(|index| {
                (
                    index.clone(),
                    self.public_tree
                        .node(index)
                        // We can unwrap here, because we know that the indices of
                        // new nodes are within the tree.
                        .unwrap()
                        .as_ref()
                        // We can unwrap again, because we know the new leaves are
                        // not blank.
                        .unwrap()
                        .as_leaf_node()
                        // We can unwrap here, because we know the indices only point to
                        // leaves.
                        .unwrap()
                        .credential()
                        .clone(),
                )
            })
            .collect();

        new_indices_and_credentials
=======
        // Add new nodes for key packages into existing free leaves.
        // Note that zip makes it so only the first free_leaves().len() nodes are taken.
        let free_leaves = self.free_leaves();
        let free_leaves_len = free_leaves.len();
        for (new_kp, leaf_index) in new_kps.iter().zip(free_leaves) {
            self.nodes[leaf_index] = Node::new_leaf(Some((*new_kp).clone()));
            let dirpath = treemath::direct_path_root(leaf_index, self.leaf_count())
                .expect("add_nodes: Error when computing direct path.");
            for d in dirpath.iter() {
                if !self.nodes[d].is_blank() {
                    let node = &self.nodes[d];
                    let index = d.as_u32();
                    // TODO handle error
                    let mut parent_node = node.node.clone().unwrap();
                    if !parent_node.unmerged_leaves().contains(&index) {
                        parent_node.add_unmerged_leaf(index);
                    }
                    self.nodes[d].node = Some(parent_node);
                }
            }
            added_members.push((leaf_index, new_kp.credential().clone()));
        }
        // Add the remaining nodes.
        let mut new_nodes = Vec::with_capacity(num_new_kp * 2);
        let mut leaf_index = self.nodes.len() + 1;
        for add_proposal in new_kps.iter().skip(free_leaves_len) {
            new_nodes.extend(vec![
                Node::new_blank_parent_node(),
                Node::new_leaf(Some((*add_proposal).clone())),
            ]);
            let node_index = NodeIndex::from(leaf_index);
            added_members.push((node_index, add_proposal.credential().clone()));
            leaf_index += 2;
        }
        self.nodes.extend(new_nodes);
        self.trim_tree();
        added_members
>>>>>>> 6d4a687b
    }

    /// Applies a list of proposals from a Commit to the tree.
    /// `proposal_queue` is the queue of proposals received or sent in the
    /// current epoch `updates_key_package_bundles` is the list of own
    /// KeyPackageBundles corresponding to updates or commits sent in the
    /// current epoch
    pub fn apply_proposals(
        &mut self,
        proposal_queue: ProposalQueue,
        updates_key_package_bundles: &[KeyPackageBundle],
    ) -> Result<ApplyProposalsValues, TreeError> {
        let mut has_updates = false;
        let mut has_removes = false;

        let mut self_removed = false;

        // Process updates first
        for queued_proposal in proposal_queue.filtered_by_type(ProposalType::Update) {
            has_updates = true;
            let update_proposal = &queued_proposal.proposal().as_update().unwrap();
<<<<<<< HEAD
            let sender_index = queued_proposal.sender().to_node_index();
            // Blank the direct path of that leaf node
            self.public_tree.blank_direct_path(&sender_index)?;
            // Prepare leaf node
            let leaf_node = Some(Node::Leaf(update_proposal.key_package.clone()));
            // Replace the leaf node
            self.public_tree.replace(&sender_index, leaf_node)?;
=======
            let sender_index = queued_proposal.sender().to_leaf_index();
            // Prepare leaf node
            let leaf_node = Node::new_leaf(Some(update_proposal.key_package.clone()));
            // Blank the direct path of that leaf node
            self.blank_member(sender_index.into());
            // Replace the leaf node
            self.nodes[sender_index] = leaf_node;
>>>>>>> 6d4a687b
            // Check if it is a self-update
            if sender_index == self.own_node_index() {
                let own_kpb = match updates_key_package_bundles
                    .iter()
                    .find(|kpb| kpb.key_package() == &update_proposal.key_package)
                {
                    Some(kpb) => kpb,
                    // We lost the KeyPackageBundle apparently
                    None => return Err(TreeError::InvalidArguments),
                };
                // Update the private tree with new values
                self.private_tree = PrivateTree::from_key_package_bundle(sender_index, &own_kpb);
            }
        }
        for queued_proposal in proposal_queue.filtered_by_type(ProposalType::Remove) {
            has_removes = true;
            let remove_proposal = &queued_proposal.proposal().as_remove().unwrap();
            let removed = NodeIndex::from(LeafIndex::from(remove_proposal.removed));
            // Check if we got removed from the group
            if removed == self.own_node_index().into() {
                self_removed = true;
            }
            // Blank the direct path of the removed member
            self.public_tree.blank_direct_path(&removed)?;
        }

        // Process adds
        let mut invitation_list = Vec::new();
        let add_proposals: Vec<AddProposal> = proposal_queue
            .filtered_by_type(ProposalType::Add)
            .map(|queued_proposal| {
                let proposal = &queued_proposal.proposal();
                proposal.as_add().unwrap()
            })
            .collect();
        let has_adds = !add_proposals.is_empty();
        // Extract KeyPackages from proposals
        let key_packages: Vec<&KeyPackage> = add_proposals.iter().map(|a| &a.key_package).collect();
        // Add new members to tree
        let added_members = self.add_nodes(&key_packages);

        // Prepare invitations
        for (i, added) in added_members.iter().enumerate() {
            invitation_list.push((added.0, add_proposals.get(i).unwrap().clone()));
        }

        // Determine if Commit needs a path field
        let path_required = has_updates || has_removes || !has_adds;

        Ok(ApplyProposalsValues {
            path_required,
            self_removed,
            invitation_list,
        })
    }
<<<<<<< HEAD

    /// Computes the tree hash
    pub fn compute_tree_hash(&self) -> Vec<u8> {
        let node_hash =
            |node_index: &NodeIndex, left_hash: &Vec<u8>, right_hash: &Vec<u8>| -> Vec<u8> {
                // We can unwrap here, because we always call this function on
                // indices within the tree.
                let option_node = self.public_tree.node(node_index).unwrap();
                if node_index.is_leaf() {
                    let option_key_package = match option_node {
                        Some(node) => Some(node.as_leaf_node().unwrap()),
                        None => None,
                    };
                    //let option_key_package: Option<&KeyPackage> =
                    //    option_node.and_then(|node: &Node| Some(node.as_leaf_node().unwrap()));
                    let leaf_node_hash_input =
                        LeafNodeHashInput::new(&node_index, option_key_package);
                    leaf_node_hash_input.hash(self.ciphersuite)
                } else {
                    let option_parent_node = match option_node {
                        Some(node) => Some(node.as_parent_node().unwrap()),
                        None => None,
                    };
                    //let option_parent_node =
                    //    option_node.and_then(|node| Some(node.as_parent_node().unwrap()));
                    let parent_node_hash_input = ParentNodeHashInput::new(
                        node_index.as_u32(),
                        option_parent_node,
                        &left_hash,
                        &right_hash,
                    );
                    parent_node_hash_input.hash(self.ciphersuite)
                }
            };

        // We can unwrap here, as the root is always within the tree.
        self.public_tree
            .fold_tree(&self.public_tree.root(), &node_hash)
            .unwrap()
    }
    /// Computes the parent hash
    pub fn compute_parent_hash(&mut self, index: NodeIndex) -> Result<Vec<u8>, TreeError> {
        let root = self.public_tree.root();
        // This should only happen when the group only contains one member
        if index == root {
            return Ok(vec![]);
        }

        // Clone the ciphersuite, so we can use it in the closure without having
        // to borrow `&self`.
        let ciphersuite = self.ciphersuite.clone();

        let f = |node_option: &mut Option<Node>, hash: Vec<u8>| -> Vec<u8> {
            if hash.is_empty() {
                node_option.as_ref().unwrap().hash(&ciphersuite).unwrap()
            } else {
                match node_option.take() {
                    Some(mut node) => {
                        match node {
                            // If it's a leaf node, put the node back and return
                            // the hash.
                            Node::Leaf(_) => {
                                node_option.replace(node);
                                hash
                            }
                            Node::Parent(ref mut parent_node) => {
                                parent_node.set_parent_hash(hash);
                                let hash = node.hash(&ciphersuite).unwrap();
                                node_option.replace(node);
                                hash
                            }
                        }
                    }
                    // If it's a blank node, return the input hash.
                    None => hash,
                }
            }
        };
        Ok(self.public_tree.direct_path_map(&index, &f)?)
    }
    /// Verifies the integrity of a public tree
    pub fn verify_integrity(ciphersuite: &Ciphersuite, nodes: &[Option<Node>]) -> bool {
        let node_count = NodeIndex::from(nodes.len());
        // TODO: This is cloning the given tree for now. Will fix this with #293.
        let tree = BlankedTree::from(nodes.to_vec());
        for i in 0..node_count.as_usize() {
            let node_option = tree.node(&NodeIndex::from(i)).unwrap();
            if let Some(node) = node_option {
                match node {
                    Node::Parent(_) => {
                        let left_index = tree.left(NodeIndex::from(i));
                        let right_index = tree.right(NodeIndex::from(i));
                        if right_index.is_err() || left_index.is_err() {
                            return false;
                        }
                        // We can unwrap the following two, because we already
                        // checked if the indices are within the tree.
                        let left_option = tree.node(&left_index.unwrap()).unwrap();
                        let right_option = tree.node(&right_index.unwrap()).unwrap();
                        let own_hash = node.hash(ciphersuite).unwrap();
                        if let Some(right) = right_option {
                            if let Some(left) = left_option {
                                let left_parent_hash = left.parent_hash().unwrap_or_else(Vec::new);
                                let right_parent_hash =
                                    right.parent_hash().unwrap_or_else(Vec::new);
                                if (left_parent_hash != own_hash) && (right_parent_hash != own_hash)
                                {
                                    return false;
                                }
                                if left_parent_hash == right_parent_hash {
                                    return false;
                                }
                            } else if right.parent_hash().unwrap() != own_hash {
                                return false;
                            }
                        } else if let Some(left) = left_option {
                            if left.parent_hash().unwrap() != own_hash {
                                return false;
                            }
                        }
                    }
                    Node::Leaf(key_package) => {
                        if i % 2 != 0 || key_package.verify().is_err() {
                            return false;
                        }
                    }
                }
=======

    /// Trims the tree from the right when there are empty leaf nodes
    fn trim_tree(&mut self) {
        let mut new_tree_size = 0;

        for i in 0..self.nodes.len() {
            if !self.nodes[i].is_blank() {
                new_tree_size = i + 1;
            }
        }

        if new_tree_size > 0 {
            self.nodes.truncate(new_tree_size);
        }
    }

    /// Verify the parent hash of a tree node. Returns `Ok(())` if the parent
    /// hash has successfully been verified and `false` otherwise.
    pub fn verify_parent_hash(&self, index: NodeIndex, node: &Node) -> Result<(), ParentHashError> {
        // "Let L and R be the left and right children of P, respectively"
        let left = treemath::left(index).map_err(|_| ParentHashError::InputNotParentNode)?;
        let right = treemath::right(index, self.leaf_count()).unwrap();
        // Extract the parent hash field
        let parent_hash_field = match node.parent_hash() {
            Some(parent_hash) => parent_hash,
            None => return Err(ParentHashError::InputNotParentNode),
        };
        // Current hash with right child resolution
        let current_hash_right =
            ParentHashInput::new(&self, index, right, parent_hash_field)?.hash(&self.ciphersuite);

        // "If L.parent_hash is equal to the Parent Hash of P with Co-Path Child R, the check passes"
        if let Some(left_parent_hash_field) = self.nodes[left].parent_hash() {
            if left_parent_hash_field == current_hash_right {
                return Ok(());
            }
        }

        // "If R is blank, replace R with its left child until R is either non-blank or a leaf node"
        let mut child = right;
        while self.nodes[child].is_blank() && child.is_parent() {
            // Unwrapping here is safe, because we know it is a full parent node
            child = treemath::left(child).unwrap();
        }
        let right = child;

        // "If R is a leaf node, the check fails"
        if right.is_leaf() {
            return Err(ParentHashError::EndedWithLeafNode);
        }

        // Current hash with left child resolution
        let current_hash_left = ParentHashInput::new(&self, index, left, parent_hash_field)
            // Unwrapping here is safe, since we can be sure the node is not blank
            .unwrap()
            .hash(&self.ciphersuite);

        // "If R.parent_hash is equal to the Parent Hash of P with Co-Path Child L, the check passes"
        if let Some(right_parent_hash_field) = self.nodes[right].parent_hash() {
            if right_parent_hash_field == current_hash_left {
                return Ok(());
>>>>>>> 6d4a687b
            }
        }

        // "Otherwise, the check fails"
        Err(ParentHashError::AllChecksFailed)
    }

    /// Verify the parent hashes of the tree nodes. Returns `true` if all parent
    /// hashes have successfully been verified and `false` otherwise.
    pub fn verify_parent_hashes(&self) -> bool {
        self.nodes.iter().enumerate().all(|(index, node)| {
            if NodeIndex::from(index).is_parent() && node.is_full_parent() {
                self.verify_parent_hash(NodeIndex::from(index), node)
                    .is_ok()
            } else {
                true
            }
        })
    }
}

/// This struct contain the return vallues of the `apply_proposals()` function
pub struct ApplyProposalsValues {
    pub path_required: bool,
    pub self_removed: bool,
    pub invitation_list: Vec<(NodeIndex, AddProposal)>,
}

impl ApplyProposalsValues {
    /// This function creates a `HashSet` of node indexes of the new nodes that
    /// were added to the tree. The `HashSet` will be querried by the
    /// `resolve()` function to filter out those nodes from the resolution.
    pub fn exclusion_list(&self) -> HashSet<&NodeIndex> {
        // Collect the new leaves' indexes so we can filter them out in the resolution
        // later
        let new_leaves_indexes: HashSet<&NodeIndex> = self
            .invitation_list
            .iter()
            .map(|(index, _)| index)
            .collect();
        new_leaves_indexes
    }
}

/// 7.7. Update Paths
///
/// ```text
/// struct {
///     HPKEPublicKey public_key;
///     HPKECiphertext encrypted_path_secret<0..2^32-1>;
/// } UpdatePathNode;
/// ```
#[derive(Debug, PartialEq, Clone, Serialize, Deserialize)]
pub struct UpdatePathNode {
    pub public_key: HPKEPublicKey,
    pub encrypted_path_secret: Vec<HpkeCiphertext>,
}

/// 7.7. Update Paths
///
/// ```text
/// struct {
///     KeyPackage leaf_key_package;
///     UpdatePathNode nodes<0..2^32-1>;
/// } UpdatePath;
/// ```
#[derive(Debug, PartialEq, Clone, Serialize, Deserialize)]
pub struct UpdatePath {
    pub leaf_key_package: KeyPackage,
    pub nodes: Vec<UpdatePathNode>,
}

impl UpdatePath {
    /// Create a new update path.
    fn new(leaf_key_package: KeyPackage, nodes: Vec<UpdatePathNode>) -> Self {
        Self {
            leaf_key_package,
            nodes,
        }
    }
}<|MERGE_RESOLUTION|>--- conflicted
+++ resolved
@@ -80,18 +80,10 @@
 impl RatchetTree {
     /// Create a new empty `RatchetTree`.
     pub(crate) fn new(ciphersuite: &'static Ciphersuite, kpb: KeyPackageBundle) -> RatchetTree {
-<<<<<<< HEAD
         let nodes = vec![Some(Node::Leaf(kpb.key_package().clone()))];
         let private_tree = PrivateTree::from_key_package_bundle(NodeIndex::from(0u32), &kpb);
         let public_tree = BlankedTree::from(nodes);
-=======
-        let nodes = vec![Node {
-            node_type: NodeType::Leaf,
-            key_package: Some(kpb.key_package().clone()),
-            node: None,
-        }];
         let private_tree = PrivateTree::from_key_package_bundle(LeafIndex::from(0u32), &kpb);
->>>>>>> 6d4a687b
 
         RatchetTree {
             ciphersuite,
@@ -105,13 +97,8 @@
     pub(crate) fn new_from_public_tree(ratchet_tree: &RatchetTree) -> Self {
         RatchetTree {
             ciphersuite: ratchet_tree.ciphersuite,
-<<<<<<< HEAD
             public_tree: ratchet_tree.public_tree.clone(),
             private_tree: PrivateTree::new(ratchet_tree.private_tree.node_index()),
-=======
-            nodes: ratchet_tree.nodes.clone(),
-            private_tree: PrivateTree::new(ratchet_tree.private_tree.leaf_index()),
->>>>>>> 6d4a687b
         }
     }
 
@@ -143,23 +130,8 @@
         // Find the own node in the list of nodes.
         let own_node_index = find_kp_in_tree(kpb.key_package(), node_options)?;
 
-<<<<<<< HEAD
         // Create a blanked tree from the input nodes.
         let public_tree = BlankedTree::from(node_options.to_vec());
-=======
-        // Build a full set of nodes for the tree based on the potentially incomplete
-        // input nodes.
-        let mut nodes = Vec::with_capacity(node_options.len());
-        for (i, node_option) in node_options.iter().enumerate() {
-            if let Some(node) = node_option.clone() {
-                nodes.push(node);
-            } else if NodeIndex::from(i).is_leaf() {
-                nodes.push(Node::new_leaf(None));
-            } else {
-                nodes.push(Node::new_blank_parent_node());
-            }
-        }
->>>>>>> 6d4a687b
 
         // Build private tree
         let private_tree = PrivateTree::from_key_package_bundle(own_node_index, &kpb);
@@ -203,7 +175,6 @@
         treemath::leaf_count(self.tree_size())
     }
 
-<<<<<<< HEAD
     fn resolve(
         &self,
         index: NodeIndex,
@@ -229,43 +200,42 @@
             }
         };
         Ok(self.public_tree.resolve(&index, &predicate)?)
-=======
-    /// Compute the resolution for a given node index. Nodes listed in the
-    /// `exclusion_list` are substracted from the final resolution.
-    fn resolve(&self, index: NodeIndex, exclusion_list: &HashSet<&NodeIndex>) -> Vec<NodeIndex> {
-        let size = self.leaf_count();
-
-        // We end the recursion at leaf level
-        if self.nodes[index].node_type == NodeType::Leaf {
-            if self.nodes[index].is_blank() || exclusion_list.contains(&index) {
-                return vec![];
-            } else {
-                return vec![index];
-            }
-        }
-
-        // If a node is not blank, we only return the unmerged leaves of that node
-        if !self.nodes[index].is_blank() {
-            let mut unmerged_leaves = vec![index];
-            let node = &self.nodes[index].node.as_ref();
-            unmerged_leaves.extend(
-                node.unwrap()
-                    .unmerged_leaves()
-                    .iter()
-                    .map(|n| NodeIndex::from(*n)),
-            );
-            unmerged_leaves
-        } else {
-            // Otherwise we take the resolution of the children
-            // Unwrapping here is safe, since parent nodes always have children
-            let mut left = self.resolve(treemath::left(index).unwrap(), exclusion_list);
-            let right = self.resolve(treemath::right(index, size).unwrap(), exclusion_list);
-            // We concatenate the resolution and return it
-            left.extend(right);
-            left
-        }
->>>>>>> 6d4a687b
-    }
+
+    // Compute the resolution for a given node index. Nodes listed in the
+    // `exclusion_list` are substracted from the final resolution.
+    //fn resolve(&self, index: NodeIndex, exclusion_list: &HashSet<&NodeIndex>) -> Vec<NodeIndex> {
+    //    let size = self.leaf_count();
+
+    //    // We end the recursion at leaf level
+    //    if self.nodes[index].node_type == NodeType::Leaf {
+    //        if self.nodes[index].is_blank() || exclusion_list.contains(&index) {
+    //            return vec![];
+    //        } else {
+    //            return vec![index];
+    //        }
+    //    }
+
+    //    // If a node is not blank, we only return the unmerged leaves of that node
+    //    if !self.nodes[index].is_blank() {
+    //        let mut unmerged_leaves = vec![index];
+    //        let node = &self.nodes[index].node.as_ref();
+    //        unmerged_leaves.extend(
+    //            node.unwrap()
+    //                .unmerged_leaves()
+    //                .iter()
+    //                .map(|n| NodeIndex::from(*n)),
+    //        );
+    //        unmerged_leaves
+    //    } else {
+    //        // Otherwise we take the resolution of the children
+    //        // Unwrapping here is safe, since parent nodes always have children
+    //        let mut left = self.resolve(treemath::left(index).unwrap(), exclusion_list);
+    //        let right = self.resolve(treemath::right(index, size).unwrap(), exclusion_list);
+    //        // We concatenate the resolution and return it
+    //        left.extend(right);
+    //        left
+    //    }
+    //}
 
     /// Get the index of the own node.
     pub(crate) fn own_node_index(&self) -> LeafIndex {
@@ -274,7 +244,6 @@
 
     /// Get a reference to the own key package.
     pub fn own_key_package(&self) -> &KeyPackage {
-<<<<<<< HEAD
         // We can unwrap here, because our own index should always be within the
         // tree.
         let own_node_option = &self.public_tree.node(&self.own_node_index()).unwrap();
@@ -282,15 +251,10 @@
         let own_node = own_node_option.as_ref().unwrap();
         // We can unwrap here, because we know the leaf node is indeed a `Leaf`.
         own_node.as_leaf_node().unwrap()
-=======
-        let own_node = &self.nodes[self.own_node_index()];
-        own_node.key_package.as_ref().unwrap()
->>>>>>> 6d4a687b
     }
 
     /// Get a mutable reference to the own key package.
     fn own_key_package_mut(&mut self) -> &mut KeyPackage {
-<<<<<<< HEAD
         // We can unwrap here, because our own index should always be within the
         // tree.
         let own_node_option = self.public_tree.node_mut(&self.own_node_index()).unwrap();
@@ -298,37 +262,6 @@
         let own_node = own_node_option.as_mut().unwrap();
         // We can unwrap here, because we know the leaf node is indeed a `Leaf`.
         own_node.as_leaf_node_mut().unwrap()
-=======
-        let own_node = self
-            .nodes
-            .get_mut(NodeIndex::from(self.private_tree.leaf_index()).as_usize())
-            .unwrap();
-        own_node.key_package_mut().unwrap()
-    }
-
-    /// Blanks all the nodes in the direct path of a member
-    fn blank_member(&mut self, index: NodeIndex) {
-        let size = self.leaf_count();
-        self.nodes[index].blank();
-        self.nodes[treemath::root(size)].blank();
-        // Unwrapping here is safe, because we start at the leaf level
-        for index in treemath::direct_path_root(index, size).unwrap() {
-            self.nodes[index].blank();
-        }
-    }
-
-    /// Returns the list of blank leaves within the tree
-    fn free_leaves(&self) -> Vec<NodeIndex> {
-        let mut free_leaves = vec![];
-        for i in 0..self.leaf_count().as_usize() {
-            // TODO use an iterator instead
-            let leaf_index = LeafIndex::from(i);
-            if self.nodes[leaf_index].is_blank() {
-                free_leaves.push(NodeIndex::from(leaf_index));
-            }
-        }
-        free_leaves
->>>>>>> 6d4a687b
     }
 
     /// 7.7. Update Paths
@@ -351,12 +284,7 @@
         let sender = NodeIndex::from(sender);
 
         // Find common ancestor of own leaf and sender leaf
-<<<<<<< HEAD
         let common_ancestor_index = self.public_tree.common_ancestor(sender, own_index)?;
-=======
-        let common_ancestor_index =
-            treemath::common_ancestor_index(NodeIndex::from(sender), own_index.into());
->>>>>>> 6d4a687b
 
         // Calculate sender direct path & co-path, common path
         let sender_direct_path = self.public_tree.direct_path_root(sender)?;
@@ -374,16 +302,8 @@
             };
 
         // Resolve the node of that co-path index
-<<<<<<< HEAD
         let resolution = self.resolve(common_ancestor_copath_index, &new_leaves_indexes)?;
         let position_in_resolution = resolution.iter().position(|&x| x == own_index).unwrap_or(0);
-=======
-        let resolution = self.resolve(common_ancestor_copath_index, &new_leaves_indexes);
-        let position_in_resolution = resolution
-            .iter()
-            .position(|&x| x == own_index.into())
-            .unwrap_or(0);
->>>>>>> 6d4a687b
 
         // Decrypt the ciphertext of that node
         let common_ancestor_node =
@@ -453,17 +373,11 @@
         // Merge new nodes into the tree
         self.merge_direct_path_keys(update_path, sender_direct_path)?;
         self.merge_public_keys(&new_path_public_keys, &common_path)?;
-<<<<<<< HEAD
         self.public_tree.replace(
             &NodeIndex::from(sender),
             Some(Node::Leaf(update_path.leaf_key_package.clone())),
         )?;
         self.compute_parent_hash(NodeIndex::from(sender))?;
-=======
-        self.nodes[sender] = Node::new_leaf(Some(update_path.leaf_key_package.clone()));
-        // Calculate and set the parent hashes
-        self.set_parent_hashes(sender);
->>>>>>> 6d4a687b
 
         // TODO: Do we really want to return the commit secret here?
         Ok(self.private_tree.commit_secret())
@@ -507,14 +421,8 @@
             )
             .unwrap();
 
-<<<<<<< HEAD
-        // Compute the parent hash extension and update the KeyPackage and sign
-        // it. We can unwrap here, because own_index is within the tree.
-        let parent_hash = self.compute_parent_hash(own_index).unwrap();
-=======
         // Compute the parent hash extension and update the KeyPackage and sign it
         let parent_hash = self.set_parent_hashes(own_index);
->>>>>>> 6d4a687b
         let key_package = self.own_key_package_mut();
         key_package.update_parent_hash(&parent_hash);
         // Sign the KeyPackage
@@ -544,14 +452,9 @@
         let ciphersuite = key_package.ciphersuite();
         // Compute the direct path and keypairs along it
         let own_index = self.own_node_index();
-<<<<<<< HEAD
         // We can unwrap here, because we know that `own_index` is within the
         // tree.
         let direct_path_root = self.public_tree.direct_path_root(own_index).unwrap();
-=======
-        let direct_path_root = treemath::direct_path_root(own_index.into(), self.leaf_count())
-            .expect("replace_private_tree: Error when computing direct path.");
->>>>>>> 6d4a687b
         // Update private tree and merge corresponding public keys.
         let (private_tree, new_public_keys) = PrivateTree::new_with_keys(
             ciphersuite,
@@ -565,16 +468,11 @@
             .unwrap();
 
         // Update own leaf node with the new values
-<<<<<<< HEAD
         // We can unwrap here two times, because own_index is within the tree.
         self.public_tree
             .replace(&own_index, Some(Node::Leaf(key_package.clone())))
             .unwrap();
-        self.compute_parent_hash(self.own_node_index()).unwrap();
-=======
-        self.nodes[own_index] = Node::new_leaf(Some(key_package.clone()));
         self.set_parent_hashes(self.own_node_index());
->>>>>>> 6d4a687b
         if let Some(new_leaves_indexes) = new_leaves_indexes_option {
             let update_path_nodes = self
                 .encrypt_to_copath(new_public_keys, group_context, new_leaves_indexes)
@@ -617,7 +515,6 @@
                 .resolve(*copath_node, &new_leaves_indexes)?
                 .iter()
                 .map(|&index| {
-<<<<<<< HEAD
                     let node = self
                         .public_tree
                         .node(&index)
@@ -629,9 +526,6 @@
                         // resolution only points to non-blank nodes.
                         .unwrap();
                     let pk = node.public_key();
-=======
-                    let pk = self.nodes[index].public_hpke_key().unwrap();
->>>>>>> 6d4a687b
                     self.ciphersuite
                         .hpke_seal_secret(&pk, group_context, &[], &path_secret)
                 })
@@ -664,11 +558,7 @@
         for (i, p) in path.iter().enumerate() {
             let public_key = direct_path.nodes[i].clone().public_key;
             let node = ParentNode::new(public_key.clone(), &[], &[]);
-<<<<<<< HEAD
             self.public_tree.replace(p, Some(Node::Parent(node)))?;
-=======
-            self.nodes[p].node = Some(node);
->>>>>>> 6d4a687b
         }
 
         Ok(())
@@ -685,11 +575,7 @@
             return Err(TreeError::InvalidArguments);
         }
         for (public_key, node_index) in public_keys.iter().zip(path) {
-<<<<<<< HEAD
             if let Some(node) = &self.public_tree.node(node_index)? {
-=======
-            if let Some(node) = &self.nodes[node_index].node {
->>>>>>> 6d4a687b
                 if node.public_key() != public_key {
                     return Err(TreeError::InvalidArguments);
                 }
@@ -713,12 +599,8 @@
         for i in 0..path.len() {
             // TODO: drop clone
             let node = ParentNode::new(public_keys[i].clone(), &[], &[]);
-<<<<<<< HEAD
             self.public_tree
                 .replace(&path[i], Some(Node::Parent(node)))?;
-=======
-            self.nodes[path[i]].node = Some(node);
->>>>>>> 6d4a687b
         }
         Ok(())
     }
@@ -731,7 +613,6 @@
         // Add the leaves to the tree.
         let new_indices = self.public_tree.add_blanked(new_nodes);
 
-<<<<<<< HEAD
         // Compile a list of the new indices and their credentials.
         let new_indices_and_credentials = new_indices
             .iter()
@@ -758,45 +639,6 @@
             .collect();
 
         new_indices_and_credentials
-=======
-        // Add new nodes for key packages into existing free leaves.
-        // Note that zip makes it so only the first free_leaves().len() nodes are taken.
-        let free_leaves = self.free_leaves();
-        let free_leaves_len = free_leaves.len();
-        for (new_kp, leaf_index) in new_kps.iter().zip(free_leaves) {
-            self.nodes[leaf_index] = Node::new_leaf(Some((*new_kp).clone()));
-            let dirpath = treemath::direct_path_root(leaf_index, self.leaf_count())
-                .expect("add_nodes: Error when computing direct path.");
-            for d in dirpath.iter() {
-                if !self.nodes[d].is_blank() {
-                    let node = &self.nodes[d];
-                    let index = d.as_u32();
-                    // TODO handle error
-                    let mut parent_node = node.node.clone().unwrap();
-                    if !parent_node.unmerged_leaves().contains(&index) {
-                        parent_node.add_unmerged_leaf(index);
-                    }
-                    self.nodes[d].node = Some(parent_node);
-                }
-            }
-            added_members.push((leaf_index, new_kp.credential().clone()));
-        }
-        // Add the remaining nodes.
-        let mut new_nodes = Vec::with_capacity(num_new_kp * 2);
-        let mut leaf_index = self.nodes.len() + 1;
-        for add_proposal in new_kps.iter().skip(free_leaves_len) {
-            new_nodes.extend(vec![
-                Node::new_blank_parent_node(),
-                Node::new_leaf(Some((*add_proposal).clone())),
-            ]);
-            let node_index = NodeIndex::from(leaf_index);
-            added_members.push((node_index, add_proposal.credential().clone()));
-            leaf_index += 2;
-        }
-        self.nodes.extend(new_nodes);
-        self.trim_tree();
-        added_members
->>>>>>> 6d4a687b
     }
 
     /// Applies a list of proposals from a Commit to the tree.
@@ -818,7 +660,6 @@
         for queued_proposal in proposal_queue.filtered_by_type(ProposalType::Update) {
             has_updates = true;
             let update_proposal = &queued_proposal.proposal().as_update().unwrap();
-<<<<<<< HEAD
             let sender_index = queued_proposal.sender().to_node_index();
             // Blank the direct path of that leaf node
             self.public_tree.blank_direct_path(&sender_index)?;
@@ -826,15 +667,6 @@
             let leaf_node = Some(Node::Leaf(update_proposal.key_package.clone()));
             // Replace the leaf node
             self.public_tree.replace(&sender_index, leaf_node)?;
-=======
-            let sender_index = queued_proposal.sender().to_leaf_index();
-            // Prepare leaf node
-            let leaf_node = Node::new_leaf(Some(update_proposal.key_package.clone()));
-            // Blank the direct path of that leaf node
-            self.blank_member(sender_index.into());
-            // Replace the leaf node
-            self.nodes[sender_index] = leaf_node;
->>>>>>> 6d4a687b
             // Check if it is a self-update
             if sender_index == self.own_node_index() {
                 let own_kpb = match updates_key_package_bundles
@@ -890,151 +722,6 @@
             invitation_list,
         })
     }
-<<<<<<< HEAD
-
-    /// Computes the tree hash
-    pub fn compute_tree_hash(&self) -> Vec<u8> {
-        let node_hash =
-            |node_index: &NodeIndex, left_hash: &Vec<u8>, right_hash: &Vec<u8>| -> Vec<u8> {
-                // We can unwrap here, because we always call this function on
-                // indices within the tree.
-                let option_node = self.public_tree.node(node_index).unwrap();
-                if node_index.is_leaf() {
-                    let option_key_package = match option_node {
-                        Some(node) => Some(node.as_leaf_node().unwrap()),
-                        None => None,
-                    };
-                    //let option_key_package: Option<&KeyPackage> =
-                    //    option_node.and_then(|node: &Node| Some(node.as_leaf_node().unwrap()));
-                    let leaf_node_hash_input =
-                        LeafNodeHashInput::new(&node_index, option_key_package);
-                    leaf_node_hash_input.hash(self.ciphersuite)
-                } else {
-                    let option_parent_node = match option_node {
-                        Some(node) => Some(node.as_parent_node().unwrap()),
-                        None => None,
-                    };
-                    //let option_parent_node =
-                    //    option_node.and_then(|node| Some(node.as_parent_node().unwrap()));
-                    let parent_node_hash_input = ParentNodeHashInput::new(
-                        node_index.as_u32(),
-                        option_parent_node,
-                        &left_hash,
-                        &right_hash,
-                    );
-                    parent_node_hash_input.hash(self.ciphersuite)
-                }
-            };
-
-        // We can unwrap here, as the root is always within the tree.
-        self.public_tree
-            .fold_tree(&self.public_tree.root(), &node_hash)
-            .unwrap()
-    }
-    /// Computes the parent hash
-    pub fn compute_parent_hash(&mut self, index: NodeIndex) -> Result<Vec<u8>, TreeError> {
-        let root = self.public_tree.root();
-        // This should only happen when the group only contains one member
-        if index == root {
-            return Ok(vec![]);
-        }
-
-        // Clone the ciphersuite, so we can use it in the closure without having
-        // to borrow `&self`.
-        let ciphersuite = self.ciphersuite.clone();
-
-        let f = |node_option: &mut Option<Node>, hash: Vec<u8>| -> Vec<u8> {
-            if hash.is_empty() {
-                node_option.as_ref().unwrap().hash(&ciphersuite).unwrap()
-            } else {
-                match node_option.take() {
-                    Some(mut node) => {
-                        match node {
-                            // If it's a leaf node, put the node back and return
-                            // the hash.
-                            Node::Leaf(_) => {
-                                node_option.replace(node);
-                                hash
-                            }
-                            Node::Parent(ref mut parent_node) => {
-                                parent_node.set_parent_hash(hash);
-                                let hash = node.hash(&ciphersuite).unwrap();
-                                node_option.replace(node);
-                                hash
-                            }
-                        }
-                    }
-                    // If it's a blank node, return the input hash.
-                    None => hash,
-                }
-            }
-        };
-        Ok(self.public_tree.direct_path_map(&index, &f)?)
-    }
-    /// Verifies the integrity of a public tree
-    pub fn verify_integrity(ciphersuite: &Ciphersuite, nodes: &[Option<Node>]) -> bool {
-        let node_count = NodeIndex::from(nodes.len());
-        // TODO: This is cloning the given tree for now. Will fix this with #293.
-        let tree = BlankedTree::from(nodes.to_vec());
-        for i in 0..node_count.as_usize() {
-            let node_option = tree.node(&NodeIndex::from(i)).unwrap();
-            if let Some(node) = node_option {
-                match node {
-                    Node::Parent(_) => {
-                        let left_index = tree.left(NodeIndex::from(i));
-                        let right_index = tree.right(NodeIndex::from(i));
-                        if right_index.is_err() || left_index.is_err() {
-                            return false;
-                        }
-                        // We can unwrap the following two, because we already
-                        // checked if the indices are within the tree.
-                        let left_option = tree.node(&left_index.unwrap()).unwrap();
-                        let right_option = tree.node(&right_index.unwrap()).unwrap();
-                        let own_hash = node.hash(ciphersuite).unwrap();
-                        if let Some(right) = right_option {
-                            if let Some(left) = left_option {
-                                let left_parent_hash = left.parent_hash().unwrap_or_else(Vec::new);
-                                let right_parent_hash =
-                                    right.parent_hash().unwrap_or_else(Vec::new);
-                                if (left_parent_hash != own_hash) && (right_parent_hash != own_hash)
-                                {
-                                    return false;
-                                }
-                                if left_parent_hash == right_parent_hash {
-                                    return false;
-                                }
-                            } else if right.parent_hash().unwrap() != own_hash {
-                                return false;
-                            }
-                        } else if let Some(left) = left_option {
-                            if left.parent_hash().unwrap() != own_hash {
-                                return false;
-                            }
-                        }
-                    }
-                    Node::Leaf(key_package) => {
-                        if i % 2 != 0 || key_package.verify().is_err() {
-                            return false;
-                        }
-                    }
-                }
-=======
-
-    /// Trims the tree from the right when there are empty leaf nodes
-    fn trim_tree(&mut self) {
-        let mut new_tree_size = 0;
-
-        for i in 0..self.nodes.len() {
-            if !self.nodes[i].is_blank() {
-                new_tree_size = i + 1;
-            }
-        }
-
-        if new_tree_size > 0 {
-            self.nodes.truncate(new_tree_size);
-        }
-    }
-
     /// Verify the parent hash of a tree node. Returns `Ok(())` if the parent
     /// hash has successfully been verified and `false` otherwise.
     pub fn verify_parent_hash(&self, index: NodeIndex, node: &Node) -> Result<(), ParentHashError> {
@@ -1080,7 +767,6 @@
         if let Some(right_parent_hash_field) = self.nodes[right].parent_hash() {
             if right_parent_hash_field == current_hash_left {
                 return Ok(());
->>>>>>> 6d4a687b
             }
         }
 
