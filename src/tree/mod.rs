use crate::ciphersuite::*;
use crate::codec::*;
<<<<<<< HEAD
use crate::config::ConfigError;
=======
use crate::config::Config;
>>>>>>> 0d76d9c9
use crate::creds::*;
use crate::key_packages::*;
<<<<<<< HEAD
use crate::messages::proposals::*;
=======
use crate::messages::{proposals::*, *};
use crate::{count, implement_persistence};
>>>>>>> 0d76d9c9

// Tree modules
pub(crate) mod codec;
pub(crate) mod hash_input;
pub mod index;
pub mod node;
pub(crate) mod path_keys;
pub(crate) mod private_tree;
pub(crate) mod secret_tree;
pub(crate) mod sender_ratchet;
pub(crate) mod treemath;

use hash_input::*;
use index::*;
use node::*;
use private_tree::{PathSecrets, PrivateTree};

<<<<<<< HEAD
use self::private_tree::CommitSecret;
=======
use serde::{
    de::{self, MapAccess, SeqAccess, Visitor},
    ser::{SerializeStruct, Serializer},
    Deserialize, Deserializer, Serialize,
};
>>>>>>> 0d76d9c9

// Internal tree tests
#[cfg(test)]
mod test_path_keys;
#[cfg(test)]
mod test_private_tree;
#[cfg(test)]
mod test_secret_tree;
#[cfg(test)]
mod test_treemath;
#[cfg(test)]
mod test_util;

#[derive(Debug)]
/// The ratchet tree.
pub struct RatchetTree {
    /// The ciphersuite used in this tree.
    ciphersuite: &'static Ciphersuite,

    /// All nodes in the tree.
    /// Note that these only hold public values.
    /// Private values are stored in the `private_tree`.
    pub nodes: Vec<Node>,

    /// This holds all private values in the tree.
    /// See `PrivateTree` for details.
    private_tree: PrivateTree,
}

implement_persistence!(RatchetTree, nodes, private_tree);

impl RatchetTree {
    /// Create a new empty `RatchetTree`.
    pub(crate) fn new(ciphersuite: &'static Ciphersuite, kpb: KeyPackageBundle) -> RatchetTree {
        let nodes = vec![Node {
            node_type: NodeType::Leaf,
            key_package: Some(kpb.key_package().clone()),
            node: None,
        }];
        let private_tree = PrivateTree::from_key_package_bundle(NodeIndex::from(0u32), &kpb);

        RatchetTree {
            ciphersuite,
            nodes,
            private_tree,
        }
    }

    /// Create a new `RatchetTree` by cloning the public tree nodes from another
    /// tree and an empty `PrivateTree`
    pub(crate) fn new_from_public_tree(ratchet_tree: &RatchetTree) -> Self {
        RatchetTree {
            ciphersuite: ratchet_tree.ciphersuite,
            nodes: ratchet_tree.nodes.clone(),
            private_tree: PrivateTree::new(ratchet_tree.private_tree.node_index()),
        }
    }

    /// Generate a new `RatchetTree` from `Node`s with the client's key package
    /// bundle `kpb`.
    pub(crate) fn new_from_nodes(
        ciphersuite: &'static Ciphersuite,
        kpb: KeyPackageBundle,
        node_options: &[Option<Node>],
    ) -> Result<RatchetTree, TreeError> {
        fn find_kp_in_tree(
            key_package: &KeyPackage,
            nodes: &[Option<Node>],
        ) -> Result<NodeIndex, TreeError> {
            for (i, node_option) in nodes.iter().enumerate() {
                if let Some(node) = node_option {
                    if let Some(kp) = &node.key_package {
                        if kp == key_package {
                            return Ok(NodeIndex::from(i));
                        }
                    }
                }
            }
            Err(TreeError::InvalidArguments)
        }

        // Find the own node in the list of nodes.
        let own_node_index = find_kp_in_tree(kpb.key_package(), node_options)?;

        // Build a full set of nodes for the tree based on the potentially incomplete
        // input nodes.
        let mut nodes = Vec::with_capacity(node_options.len());
        for (i, node_option) in node_options.iter().enumerate() {
            if let Some(node) = node_option.clone() {
                nodes.push(node);
            } else if i % 2 == 0 {
                nodes.push(Node::new_leaf(None));
            } else {
                nodes.push(Node::new_blank_parent_node());
            }
        }

        // Build private tree
        let private_tree = PrivateTree::from_key_package_bundle(own_node_index, &kpb);

        // Build tree.
        Ok(RatchetTree {
            ciphersuite,
            nodes,
            private_tree,
        })
    }

    /// Return a mutable reference to the `PrivateTree`.
    pub(crate) fn private_tree_mut(&mut self) -> &mut PrivateTree {
        &mut self.private_tree
    }

    /// Return a reference to the `PrivateTree`.
    pub(crate) fn private_tree(&self) -> &PrivateTree {
        &self.private_tree
    }

    fn tree_size(&self) -> NodeIndex {
        NodeIndex::from(self.nodes.len())
    }

    /// Get a vector with all nodes in the tree, containing `None` for blank
    /// nodes.
    pub fn public_key_tree(&self) -> Vec<Option<&Node>> {
        let mut tree = vec![];
        for node in self.nodes.iter() {
            if node.is_blank() {
                tree.push(None)
            } else {
                tree.push(Some(node))
            }
        }
        tree
    }

    /// Get a vector with a copy of all nodes in the tree, containing `None` for
    /// blank nodes.
    pub fn public_key_tree_copy(&self) -> Vec<Option<Node>> {
        self.public_key_tree()
            .iter()
            .map(|&n| match n {
                Some(v) => Some(v.clone()),
                None => None,
            })
            .collect()
    }

    pub(crate) fn leaf_count(&self) -> LeafIndex {
        self.tree_size().into()
    }

    fn resolve(&self, index: NodeIndex) -> Vec<NodeIndex> {
        let size = self.leaf_count();

        if self.nodes[index.as_usize()].node_type == NodeType::Leaf {
            if self.nodes[index.as_usize()].is_blank() {
                return vec![];
            } else {
                return vec![index];
            }
        }

        if !self.nodes[index.as_usize()].is_blank() {
            let mut unmerged_leaves = vec![index];
            let node = &self.nodes[index.as_usize()].node.as_ref();
            unmerged_leaves.extend(
                node.unwrap()
                    .unmerged_leaves()
                    .iter()
                    .map(|n| NodeIndex::from(*n)),
            );
            return unmerged_leaves;
        }

        let mut left = self.resolve(
            treemath::left(index).expect("resolve: TreeMath error when computing left child."),
        );
        let right = self.resolve(
            treemath::right(index, size)
                .expect("resolve: TreeMath error when computing right child."),
        );
        left.extend(right);
        left
    }

    /// Get the index of the own node.
    pub(crate) fn own_node_index(&self) -> NodeIndex {
        self.private_tree.node_index()
    }

    /// Get a reference to the own key package.
    pub fn own_key_package(&self) -> &KeyPackage {
        let own_node = &self.nodes[self.own_node_index().as_usize()];
        own_node.key_package.as_ref().unwrap()
    }

    /// Get a mutable reference to the own key package.
    fn own_key_package_mut(&mut self) -> &mut KeyPackage {
        let own_node = self
            .nodes
            .get_mut(self.private_tree.node_index().as_usize())
            .unwrap();
        own_node.key_package_mut().unwrap()
    }

    fn blank_member(&mut self, index: NodeIndex) {
        let size = self.leaf_count();
        self.nodes[index.as_usize()].blank();
        self.nodes[treemath::root(size).as_usize()].blank();
        for index in treemath::direct_path_root(index, size)
            .expect("blank_member: TreeMath error when computing direct path.")
        {
            self.nodes[index.as_usize()].blank();
        }
    }

    fn free_leaves(&self) -> Vec<NodeIndex> {
        let mut free_leaves = vec![];
        for i in 0..self.leaf_count().as_usize() {
            // TODO use an iterator instead
            let leaf_index = LeafIndex::from(i);
            if self.nodes[leaf_index].is_blank() {
                free_leaves.push(NodeIndex::from(leaf_index));
            }
        }
        free_leaves
    }

    /// 7.7. Update Paths
    ///
    /// Update the path for incoming commits.
    ///
    /// > The path contains a public key and encrypted secret value for all
    /// > intermediate nodes in the path above the leaf. The path is ordered
    /// > from the closest node to the leaf to the root; each node MUST be the
    /// > parent of its predecessor.
    pub(crate) fn update_path(
        &mut self,
        sender: LeafIndex,
        update_path: &UpdatePath,
        group_context: &[u8],
    ) -> Result<&CommitSecret, TreeError> {
        let own_index = self.own_node_index();

        // Find common ancestor of own leaf and sender leaf
        let common_ancestor_index =
            treemath::common_ancestor_index(NodeIndex::from(sender), own_index);

        // Calculate sender direct path & co-path, common path
        let sender_direct_path =
            treemath::direct_path_root(NodeIndex::from(sender), self.leaf_count())
                .expect("update_path: Error when computing direct path.");
        let sender_co_path = treemath::copath(NodeIndex::from(sender), self.leaf_count())
            .expect("update_path: Error when computing copath.");

        // Find the position of the common ancestor in the sender's direct path
        let common_ancestor_sender_dirpath_index = &sender_direct_path
            .iter()
            .position(|&x| x == common_ancestor_index)
            .unwrap();
        let common_ancestor_copath_index =
            match sender_co_path.get(*common_ancestor_sender_dirpath_index) {
                Some(i) => *i,
                None => return Err(TreeError::InvalidArguments),
            };

        // Resolve the node of that co-path index
        let resolution = self.resolve(common_ancestor_copath_index);
        let position_in_resolution = resolution.iter().position(|&x| x == own_index).unwrap_or(0);

        // Decrypt the ciphertext of that node
        let common_ancestor_node =
            match update_path.nodes.get(*common_ancestor_sender_dirpath_index) {
                Some(node) => node,
                None => return Err(TreeError::InvalidArguments),
            };
        debug_assert_eq!(
            resolution.len(),
            common_ancestor_node.encrypted_path_secret.len()
        );
        if resolution.len() != common_ancestor_node.encrypted_path_secret.len() {
            return Err(TreeError::InvalidUpdatePath);
        }
        let hpke_ciphertext = &common_ancestor_node.encrypted_path_secret[position_in_resolution];

        // Get the HPKE private key.
        // It's either the own key or must be in the path of the private tree.
        let private_key = if resolution[position_in_resolution] == own_index {
            self.private_tree.hpke_private_key()
        } else {
            match self
                .private_tree
                .path_keys()
                .get(common_ancestor_copath_index)
            {
                Some(k) => k,
                None => return Err(TreeError::InvalidArguments),
            }
        };

        // Compute the common path between the common ancestor and the root
        let common_path = treemath::dirpath_long(common_ancestor_index, self.leaf_count())
            .expect("update_path: Error when computing direct path.");

        debug_assert!(
            sender_direct_path.len() >= common_path.len(),
            "Library error. Direct path cannot be shorter than common path."
        );

        // Decrypt the secret and derive path secrets
        let secret = Secret::from(self.ciphersuite.hpke_open(
            hpke_ciphertext,
            &private_key,
            group_context,
            &[],
        ));
        // Derive new path secrets and generate keypairs
        let new_path_public_keys =
            self.private_tree
                .continue_path_secrets(&self.ciphersuite, secret, &common_path);

        // Extract public keys from UpdatePath
        let update_path_public_keys: Vec<HPKEPublicKey> = update_path
            .nodes
            .iter()
            .map(|node| node.public_key.clone())
            .collect();

        // Check that the public keys are consistent with the update path.
        let (_, common_public_keys) =
            update_path_public_keys.split_at(update_path_public_keys.len() - common_path.len());

        if new_path_public_keys != common_public_keys {
            return Err(TreeError::InvalidUpdatePath);
        }

        // Merge new nodes into the tree
        self.merge_direct_path_keys(update_path, sender_direct_path)?;
        self.merge_public_keys(&new_path_public_keys, &common_path)?;
        self.nodes[sender] = Node::new_leaf(Some(update_path.leaf_key_package.clone()));
        self.compute_parent_hash(NodeIndex::from(sender));

        // TODO: Do we really want to return the commit secret here?
        Ok(self.private_tree.commit_secret())
    }

    /// Update the private tree with the new `KeyPackageBundle`.
    pub(crate) fn replace_private_tree(
        &mut self,
        key_package_bundle: &KeyPackageBundle,
        group_context: &[u8],
    ) -> &CommitSecret {
        let _path_option = self.replace_private_tree_(
            key_package_bundle,
            group_context,
            false, /* without update path */
        );
        self.private_tree.commit_secret()
    }

    /// Update the private tree.
    pub(crate) fn refresh_private_tree(
        &mut self,
        credential_bundle: &CredentialBundle,
        group_context: &[u8],
    ) -> (&CommitSecret, UpdatePath, PathSecrets, KeyPackageBundle) {
        // Generate new keypair
        let own_index = self.own_node_index();

        // Replace the init key in the current KeyPackage
        let mut key_package_bundle =
            KeyPackageBundle::from_rekeyed_key_package(self.own_key_package());

        // Replace the private tree with a new one based on the new key package
        // bundle and store the key package in the own node.
        let mut path = self
            .replace_private_tree_(
                &key_package_bundle,
                group_context,
                true, /* with update path */
            )
            .unwrap();

        // Compute the parent hash extension and update the KeyPackage and sign it
        let parent_hash = self.compute_parent_hash(own_index);
        let key_package = self.own_key_package_mut();
        key_package.update_parent_hash(&parent_hash);
        // Sign the KeyPackage
        key_package.sign(credential_bundle);
        // Store it in the UpdatePath
        path.leaf_key_package = key_package.clone();
        // Update it in the KeyPackageBundle
        key_package_bundle.set_key_package(key_package.clone());

        (
            self.private_tree.commit_secret(),
            path,
            self.private_tree.path_secrets().to_vec(),
            key_package_bundle,
        )
    }

    /// Replace the private tree with a new one based on the
    /// `key_package_bundle`.
    fn replace_private_tree_(
        &mut self,
        key_package_bundle: &KeyPackageBundle,
        group_context: &[u8],
        with_update_path: bool,
    ) -> Option<UpdatePath> {
        let key_package = key_package_bundle.key_package().clone();
        let ciphersuite = key_package.cipher_suite();
        // Compute the direct path and keypairs along it
        let own_index = self.own_node_index();
        let direct_path_root = treemath::direct_path_root(own_index, self.leaf_count())
            .expect("replace_private_tree: Error when computing direct path.");
        // Update private tree and merge corresponding public keys.
        let (private_tree, new_public_keys) = PrivateTree::new_with_keys(
            ciphersuite,
            own_index,
            key_package_bundle,
            &direct_path_root,
        );
        self.private_tree = private_tree;

        self.merge_public_keys(&new_public_keys, &direct_path_root)
            .unwrap();

        // Update own leaf node with the new values
        self.nodes[own_index.as_usize()] = Node::new_leaf(Some(key_package.clone()));
        if with_update_path {
            let update_path_nodes = self
                .encrypt_to_copath(new_public_keys, group_context)
                .unwrap();
            let update_path = UpdatePath::new(key_package, update_path_nodes);
            Some(update_path)
        } else {
            None
        }
    }

    /// Encrypt the path secrets to the co path and return the update path.
    fn encrypt_to_copath(
        &self,
        public_keys: Vec<HPKEPublicKey>,
        group_context: &[u8],
    ) -> Result<Vec<UpdatePathNode>, TreeError> {
        let copath = treemath::copath(self.private_tree.node_index(), self.leaf_count())
            .expect("encrypt_to_copath: Error when computing copath.");
        // Return if the length of the copath is zero
        if copath.is_empty() {
            return Ok(vec![]);
        }
        let path_secrets = self.private_tree.path_secrets();

        debug_assert_eq!(path_secrets.len(), copath.len());
        if path_secrets.len() != copath.len() {
            return Err(TreeError::InvalidArguments);
        }
        debug_assert_eq!(public_keys.len(), copath.len());
        if public_keys.len() != copath.len() {
            return Err(TreeError::InvalidArguments);
        }

        let mut direct_path_nodes = vec![];
        let mut ciphertexts = vec![];
        for (path_secret, copath_node) in path_secrets.iter().zip(copath.iter()) {
            let node_ciphertexts: Vec<HpkeCiphertext> = self
                .resolve(*copath_node)
                .iter()
                .map(|&x| {
                    let pk = self.nodes[x.as_usize()].public_hpke_key().unwrap();
                    self.ciphersuite
                        .hpke_seal_secret(&pk, group_context, &[], &path_secret)
                })
                .collect();
            // TODO Check that all public keys are non-empty
            // TODO Handle potential errors
            ciphertexts.push(node_ciphertexts);
        }
        for (public_key, node_ciphertexts) in public_keys.iter().zip(ciphertexts.iter()) {
            direct_path_nodes.push(UpdatePathNode {
                // TODO: don't clone ...
                public_key: public_key.clone(),
                encrypted_path_secret: node_ciphertexts.clone(),
            });
        }
        Ok(direct_path_nodes)
    }

    /// Merge public keys from a direct path to this tree along the given path.
    fn merge_direct_path_keys(
        &mut self,
        direct_path: &UpdatePath,
        path: Vec<NodeIndex>,
    ) -> Result<(), TreeError> {
        debug_assert_eq!(direct_path.nodes.len(), path.len());
        if direct_path.nodes.len() != path.len() {
            return Err(TreeError::InvalidArguments);
        }

        for (i, p) in path.iter().enumerate() {
            let public_key = direct_path.nodes[i].clone().public_key;
            let node = ParentNode::new(public_key.clone(), &[], &[]);
            self.nodes[p.as_usize()].node = Some(node);
        }

        Ok(())
    }

    /// Validates that the `public_keys` matches the public keys in the tree
    /// along `path`
    pub(crate) fn validate_public_keys(
        &self,
        public_keys: &[HPKEPublicKey],
        path: &[NodeIndex],
    ) -> Result<(), TreeError> {
        if public_keys.len() != path.len() {
            return Err(TreeError::InvalidArguments);
        }
        for (public_key, node_index) in public_keys.iter().zip(path) {
            if let Some(node) = &self.nodes[node_index.as_usize()].node {
                if node.public_key() != public_key {
                    return Err(TreeError::InvalidArguments);
                }
            } else {
                return Err(TreeError::InvalidArguments);
            }
        }
        Ok(())
    }

    /// Merges `public_keys` into the tree along the `path`
    pub(crate) fn merge_public_keys(
        &mut self,
        public_keys: &[HPKEPublicKey],
        path: &[NodeIndex],
    ) -> Result<(), TreeError> {
        debug_assert_eq!(public_keys.len(), path.len());
        if public_keys.len() != path.len() {
            return Err(TreeError::InvalidArguments);
        }
        for i in 0..path.len() {
            // TODO: drop clone
            let node = ParentNode::new(public_keys[i].clone(), &[], &[]);
            self.nodes[path[i].as_usize()].node = Some(node);
        }
        Ok(())
    }

    /// Add nodes for the provided key packages.
    pub(crate) fn add_nodes(&mut self, new_kps: &[&KeyPackage]) -> Vec<(NodeIndex, Credential)> {
        let num_new_kp = new_kps.len();
        let mut added_members = Vec::with_capacity(num_new_kp);

        if num_new_kp > (2 * self.leaf_count().as_usize()) {
            self.nodes
                .reserve_exact((2 * num_new_kp) - (2 * self.leaf_count().as_usize()));
        }

        // Add new nodes for key packages into existing free leaves.
        // Note that zip makes it so only the first free_leaves().len() nodes are taken.
        let free_leaves = self.free_leaves();
        let free_leaves_len = free_leaves.len();
        for (new_kp, leaf_index) in new_kps.iter().zip(free_leaves) {
            self.nodes[leaf_index.as_usize()] = Node::new_leaf(Some((*new_kp).clone()));
            let dirpath = treemath::direct_path_root(leaf_index, self.leaf_count())
                .expect("add_nodes: Error when computing direct path.");
            for d in dirpath.iter() {
                if !self.nodes[d.as_usize()].is_blank() {
                    let node = &self.nodes[d.as_usize()];
                    let index = d.as_u32();
                    // TODO handle error
                    let mut parent_node = node.node.clone().unwrap();
                    if !parent_node.unmerged_leaves().contains(&index) {
                        parent_node.unmerged_leaves_mut().push(index);
                    }
                    self.nodes[d.as_usize()].node = Some(parent_node);
                }
            }
            added_members.push((leaf_index, new_kp.credential().clone()));
        }
        // Add the remaining nodes.
        let mut new_nodes = Vec::with_capacity(num_new_kp * 2);
        let mut leaf_index = self.nodes.len() + 1;
        for add_proposal in new_kps.iter().skip(free_leaves_len) {
            new_nodes.extend(vec![
                Node::new_blank_parent_node(),
                Node::new_leaf(Some((*add_proposal).clone())),
            ]);
            let node_index = NodeIndex::from(leaf_index);
            added_members.push((node_index, add_proposal.credential().clone()));
            leaf_index += 2;
        }
        self.nodes.extend(new_nodes);
        self.trim_tree();
        added_members
    }

    /// Applies a list of proposals from a Commit to the tree.
    /// `proposal_id_list` corresponds to the `proposals` field of a Commit
    /// `proposal_queue` is the queue of proposals received or sent in the
    /// current epoch `updates_key_package_bundles` is the list of own
    /// KeyPackageBundles corresponding to updates or commits sent in the
    /// current epoch
    pub fn apply_proposals(
        &mut self,
        proposal_id_list: &[ProposalID],
        proposal_queue: ProposalQueue,
        updates_key_package_bundles: &[KeyPackageBundle],
        // (path_required, self_removed, invitation_list)
    ) -> Result<(bool, bool, InvitationList), TreeError> {
        let mut has_updates = false;
        let mut has_removes = false;
        let mut invitation_list = Vec::new();

        let mut self_removed = false;

        // Process updates first
        for queued_proposal in proposal_queue
            .filtered_queued_proposals(proposal_id_list, ProposalType::Update)
            .iter()
        {
            has_updates = true;
            let update_proposal = &queued_proposal.proposal().as_update().unwrap();
            let sender_index = queued_proposal.sender().to_node_index();
            // Prepare leaf node
            let leaf_node = Node::new_leaf(Some(update_proposal.key_package.clone()));
            // Blank the direct path of that leaf node
            self.blank_member(sender_index);
            // Replace the leaf node
            self.nodes[sender_index.as_usize()] = leaf_node;
            // Check if it is a self-update
            if sender_index == self.own_node_index() {
                let own_kpb = match updates_key_package_bundles
                    .iter()
                    .find(|kpb| kpb.key_package() == &update_proposal.key_package)
                {
                    Some(kpb) => kpb,
                    // We lost the KeyPackageBundle apparently
                    None => return Err(TreeError::InvalidArguments),
                };
                // Update the private tree with new values
                self.private_tree = PrivateTree::from_key_package_bundle(sender_index, &own_kpb);
            }
        }
        for queued_proposal in proposal_queue
            .filtered_queued_proposals(proposal_id_list, ProposalType::Remove)
            .iter()
        {
            has_removes = true;
            let remove_proposal = &queued_proposal.proposal().as_remove().unwrap();
            let removed = NodeIndex::from(LeafIndex::from(remove_proposal.removed));
            // Check if we got removed from the group
            if removed == self.own_node_index() {
                self_removed = true;
            }
            // Blank the direct path of the removed member
            self.blank_member(removed);
        }

        // Process adds
        let add_proposals: Vec<AddProposal> = proposal_queue
            .filtered_queued_proposals(proposal_id_list, ProposalType::Add)
            .iter()
            .map(|queued_proposal| {
                let proposal = &queued_proposal.proposal();
                proposal.as_add().unwrap()
            })
            .collect();
        let has_adds = !add_proposals.is_empty();
        // Extract KeyPackages from proposals
        let key_packages: Vec<&KeyPackage> = add_proposals.iter().map(|a| &a.key_package).collect();
        // Add new members to tree
        let added_members = self.add_nodes(&key_packages);

        // Prepare invitations
        for (i, added) in added_members.iter().enumerate() {
            invitation_list.push((added.0, add_proposals.get(i).unwrap().clone()));
        }

        // Determine if Commit needs a path field
        let path_required = has_updates || has_removes || !has_adds;

        Ok((path_required, self_removed, invitation_list))
    }
    /// Trims the tree from the right when there are empty leaf nodes
    fn trim_tree(&mut self) {
        let mut new_tree_size = 0;

        for i in 0..self.nodes.len() {
            if !self.nodes[i].is_blank() {
                new_tree_size = i + 1;
            }
        }

        if new_tree_size > 0 {
            self.nodes.truncate(new_tree_size);
        }
    }
    /// Computes the tree hash
    pub fn compute_tree_hash(&self) -> Vec<u8> {
        fn node_hash(ciphersuite: &Ciphersuite, tree: &RatchetTree, index: NodeIndex) -> Vec<u8> {
            let node = &tree.nodes[index.as_usize()];
            match node.node_type {
                NodeType::Leaf => {
                    let leaf_node_hash = LeafNodeHashInput::new(&index, &node.key_package);
                    leaf_node_hash.hash(ciphersuite)
                }
                NodeType::Parent => {
                    let left = treemath::left(index)
                        .expect("node_hash: Error when computing left child of node.");
                    let left_hash = node_hash(ciphersuite, tree, left);
                    let right = treemath::right(index, tree.leaf_count())
                        .expect("node_hash: Error when computing left child of node.");
                    let right_hash = node_hash(ciphersuite, tree, right);
                    let parent_node_hash = ParentNodeHashInput::new(
                        index.as_u32(),
                        &node.node,
                        &left_hash,
                        &right_hash,
                    );
                    parent_node_hash.hash(ciphersuite)
                }
                NodeType::Default => panic!("Default node type not supported in tree hash."),
            }
        }
        let root = treemath::root(self.leaf_count());
        node_hash(&self.ciphersuite, &self, root)
    }
    /// Computes the parent hash
    pub fn compute_parent_hash(&mut self, index: NodeIndex) -> Vec<u8> {
        let root = treemath::root(self.leaf_count());
        // This should only happen when the group only contains one member
        if index == root {
            return vec![];
        }
        // Calculate the parent's index
        let parent = treemath::parent(index, self.leaf_count())
            .expect("compute_parent_hash: Error when computing node parent.");
        // If we already reached the tree's root, return the hash of that node
        let parent_hash = if parent == root {
            let root_node = &self.nodes[parent.as_usize()];
            root_node.hash(&self.ciphersuite).unwrap()
        // Otherwise return the hash of the next parent
        } else {
            self.compute_parent_hash(parent)
        };
        // If the current node is a parent, replace the parent hash in that node
        let current_node = &self.nodes[index.as_usize()];
        if let Some(mut parent_node) = current_node.node.clone() {
            parent_node.set_parent_hash(parent_hash);
            self.nodes[index.as_usize()].node = Some(parent_node);
            let updated_parent_node = &self.nodes[index.as_usize()];
            updated_parent_node.hash(&self.ciphersuite).unwrap()
        // Otherwise we reached the leaf level, just return the hash
        } else {
            parent_hash
        }
    }
    /// Verifies the integrity of a public tree
    pub fn verify_integrity(ciphersuite: &Ciphersuite, nodes: &[Option<Node>]) -> bool {
        let node_count = NodeIndex::from(nodes.len());
        let size = node_count;
        for i in 0..node_count.as_usize() {
            let node_option = &nodes[i];
            if let Some(node) = node_option {
                match node.node_type {
                    NodeType::Parent => {
                        let left_index = treemath::left(NodeIndex::from(i))
                            .expect("verify_integrity: Error when computing left child of node.");
                        let right_index = treemath::right(NodeIndex::from(i), size.into())
                            .expect("verify_integrity: Error when computing right child of node.");
                        if right_index >= node_count {
                            return false;
                        }
                        let left_option = &nodes[left_index.as_usize()];
                        let right_option = &nodes[right_index.as_usize()];
                        let own_hash = node.hash(ciphersuite).unwrap();
                        if let Some(right) = right_option {
                            if let Some(left) = left_option {
                                let left_parent_hash = left.parent_hash().unwrap_or_else(Vec::new);
                                let right_parent_hash =
                                    right.parent_hash().unwrap_or_else(Vec::new);
                                if (left_parent_hash != own_hash) && (right_parent_hash != own_hash)
                                {
                                    return false;
                                }
                                if left_parent_hash == right_parent_hash {
                                    return false;
                                }
                            } else if right.parent_hash().unwrap() != own_hash {
                                return false;
                            }
                        } else if let Some(left) = left_option {
                            if left.parent_hash().unwrap() != own_hash {
                                return false;
                            }
                        }
                    }
                    NodeType::Leaf => {
                        if let Some(kp) = &node.key_package {
                            if i % 2 != 0 {
                                return false;
                            }
                            if kp.verify().is_err() {
                                return false;
                            }
                        }
                    }

                    NodeType::Default => {}
                }
            }
        }
        true
    }
}

pub type InvitationList = Vec<(NodeIndex, AddProposal)>;

/// 7.7. Update Paths
///
/// ```text
/// struct {
///     HPKEPublicKey public_key;
///     HPKECiphertext encrypted_path_secret<0..2^32-1>;
/// } UpdatePathNode;
/// ```
#[derive(Debug, PartialEq, Clone)]
pub struct UpdatePathNode {
    pub public_key: HPKEPublicKey,
    pub encrypted_path_secret: Vec<HpkeCiphertext>,
}

/// 7.7. Update Paths
///
/// ```text
/// struct {
///     KeyPackage leaf_key_package;
///     UpdatePathNode nodes<0..2^32-1>;
/// } UpdatePath;
/// ```
#[derive(Debug, PartialEq, Clone)]
pub struct UpdatePath {
    pub leaf_key_package: KeyPackage,
    pub nodes: Vec<UpdatePathNode>,
}

impl UpdatePath {
    /// Create a new update path.
    fn new(leaf_key_package: KeyPackage, nodes: Vec<UpdatePathNode>) -> Self {
        Self {
            leaf_key_package,
            nodes,
        }
    }
}

/// These are errors the RatchetTree can return.
#[derive(Debug, PartialEq, Clone, Copy)]
pub enum TreeError {
    InvalidArguments,
    DuplicateIndex,
    InvalidUpdatePath,
    UnknownError,
}

// TODO: Should get fixed in #83
impl From<ConfigError> for TreeError {
    fn from(e: ConfigError) -> TreeError {
        match e {
            ConfigError::UnsupportedMlsVersion => TreeError::InvalidArguments,
            ConfigError::UnsupportedCiphersuite => TreeError::InvalidArguments,
            _ => TreeError::UnknownError,
        }
    }
}<|MERGE_RESOLUTION|>--- conflicted
+++ resolved
@@ -1,18 +1,10 @@
 use crate::ciphersuite::*;
 use crate::codec::*;
-<<<<<<< HEAD
-use crate::config::ConfigError;
-=======
-use crate::config::Config;
->>>>>>> 0d76d9c9
+use crate::config::{Config, ConfigError};
 use crate::creds::*;
 use crate::key_packages::*;
-<<<<<<< HEAD
 use crate::messages::proposals::*;
-=======
-use crate::messages::{proposals::*, *};
 use crate::{count, implement_persistence};
->>>>>>> 0d76d9c9
 
 // Tree modules
 pub(crate) mod codec;
@@ -30,15 +22,12 @@
 use node::*;
 use private_tree::{PathSecrets, PrivateTree};
 
-<<<<<<< HEAD
 use self::private_tree::CommitSecret;
-=======
 use serde::{
     de::{self, MapAccess, SeqAccess, Visitor},
     ser::{SerializeStruct, Serializer},
     Deserialize, Deserializer, Serialize,
 };
->>>>>>> 0d76d9c9
 
 // Internal tree tests
 #[cfg(test)]
@@ -451,7 +440,7 @@
         with_update_path: bool,
     ) -> Option<UpdatePath> {
         let key_package = key_package_bundle.key_package().clone();
-        let ciphersuite = key_package.cipher_suite();
+        let ciphersuite = key_package.ciphersuite();
         // Compute the direct path and keypairs along it
         let own_index = self.own_node_index();
         let direct_path_root = treemath::direct_path_root(own_index, self.leaf_count())
