--- conflicted
+++ resolved
@@ -228,11 +228,7 @@
         confirmation_tag: None,
         membership_tag: None,
     };
-<<<<<<< HEAD
-    let ciphertext = MlsCiphertext::try_from_plaintext(
-=======
-    let ciphertext = match MLSCiphertext::try_from_plaintext(
->>>>>>> 5b6371bd
+    let ciphertext = match MlsCiphertext::try_from_plaintext(
         &plaintext,
         group.ciphersuite(),
         group.context(),
