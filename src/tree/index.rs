--- conflicted
+++ resolved
@@ -37,11 +37,7 @@
     }
 }
 
-<<<<<<< HEAD
-#[derive(Debug, Ord, PartialOrd, Eq, PartialEq, Hash, Copy, Clone)]
-=======
-#[derive(Debug, Ord, PartialOrd, Eq, PartialEq, Copy, Clone, Serialize, Deserialize)]
->>>>>>> 0d76d9c9
+#[derive(Debug, Ord, PartialOrd, Hash, Eq, PartialEq, Copy, Clone, Serialize, Deserialize)]
 pub struct LeafIndex(u32);
 
 impl LeafIndex {
