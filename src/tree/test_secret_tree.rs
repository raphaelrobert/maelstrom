// This tests the boundaries of the generations from a SecretTree
#[test]
fn test_boundaries() {
    use crate::ciphersuite::*;
    use crate::config::Config;
    use crate::tree::{index::*, secret_tree::*};

    let ciphersuite =
<<<<<<< HEAD
        Ciphersuite::new(CiphersuiteName::MLS10_128_DHKEMX25519_CHACHA20POLY1305_SHA256_Ed25519);
    let mut secret_tree = SecretTree::new(&Secret::from([0u8; 32].to_vec()), LeafIndex::from(2u32));
=======
        Config::ciphersuite(CiphersuiteName::MLS10_128_DHKEMX25519_CHACHA20POLY1305_SHA256_Ed25519)
            .unwrap();
    let mut secret_tree = SecretTree::new(&[0u8; 32], LeafIndex::from(2u32));
>>>>>>> a8e67829
    let secret_type = SecretType::ApplicationSecret;
    assert!(secret_tree
        .get_secret_for_decryption(ciphersuite, LeafIndex::from(0u32), secret_type, 0)
        .is_ok());
    assert!(secret_tree
        .get_secret_for_decryption(ciphersuite, LeafIndex::from(1u32), secret_type, 0)
        .is_ok());
    assert!(secret_tree
        .get_secret_for_decryption(ciphersuite, LeafIndex::from(0u32), secret_type, 1)
        .is_ok());
    assert!(secret_tree
        .get_secret_for_decryption(ciphersuite, LeafIndex::from(0u32), secret_type, 1_000)
        .is_ok());
    assert_eq!(
        secret_tree.get_secret_for_decryption(
            ciphersuite,
            LeafIndex::from(1u32),
            secret_type,
            1001
        ),
        Err(SecretTreeError::TooDistantInTheFuture)
    );
    assert!(secret_tree
        .get_secret_for_decryption(ciphersuite, LeafIndex::from(0u32), secret_type, 996)
        .is_ok());
    assert_eq!(
        secret_tree.get_secret_for_decryption(ciphersuite, LeafIndex::from(0u32), secret_type, 995),
        Err(SecretTreeError::TooDistantInThePast)
    );
    assert_eq!(
        secret_tree.get_secret_for_decryption(ciphersuite, LeafIndex::from(2u32), secret_type, 0),
        Err(SecretTreeError::IndexOutOfBounds)
    );
    let mut largetree = SecretTree::new(
        &Secret::from([0u8; 32].to_vec()),
        LeafIndex::from(100_000u32),
    );
    assert!(largetree
        .get_secret_for_decryption(ciphersuite, LeafIndex::from(0u32), secret_type, 0)
        .is_ok());
    assert!(largetree
        .get_secret_for_decryption(ciphersuite, LeafIndex::from(99_999u32), secret_type, 0)
        .is_ok());
    assert!(largetree
        .get_secret_for_decryption(ciphersuite, LeafIndex::from(99_999u32), secret_type, 1_000)
        .is_ok());
    assert_eq!(
        largetree.get_secret_for_decryption(
            ciphersuite,
            LeafIndex::from(100_000u32),
            secret_type,
            0
        ),
        Err(SecretTreeError::IndexOutOfBounds)
    );
}

// This tests if the generation gets incremented correctly and that the returned values are unique.
#[test]
fn increment_generation() {
    use crate::ciphersuite::CiphersuiteName;
    use crate::config::Config;
    use crate::tree::{secret_tree::*, *};
    use std::collections::HashMap;

    const SIZE: usize = 100;
    const MAX_GENERATIONS: usize = 10;
    let ciphersuite =
        Config::ciphersuite(CiphersuiteName::MLS10_128_DHKEMX25519_AES128GCM_SHA256_Ed25519)
            .unwrap();
    let mut unique_values: HashMap<Vec<u8>, bool> = HashMap::new();
    let mut secret_tree = SecretTree::new(
        &Secret::from([1u8, 2u8, 3u8].to_vec()),
        LeafIndex::from(SIZE as u32),
    );
    for i in 0..SIZE {
        assert_eq!(
            secret_tree.get_generation(LeafIndex::from(i as u32), SecretType::HandshakeSecret),
            0
        );
        assert_eq!(
            secret_tree.get_generation(LeafIndex::from(i as u32), SecretType::ApplicationSecret),
            0
        );
    }
    for i in 0..MAX_GENERATIONS {
        for j in 0..SIZE {
            let (next_gen, (handshake_key, handshake_nonce)) = secret_tree
                .get_secret_for_encryption(
                    ciphersuite,
                    LeafIndex::from(j as u32),
                    SecretType::HandshakeSecret,
                );
            assert_eq!(next_gen, i as u32);
            assert!(unique_values
                .insert(handshake_key.as_slice().to_vec(), true)
                .is_none());
            assert!(unique_values
                .insert(handshake_nonce.as_slice().to_vec(), true)
                .is_none());
            let (next_gen, (application_key, application_nonce)) = secret_tree
                .get_secret_for_encryption(
                    ciphersuite,
                    LeafIndex::from(j as u32),
                    SecretType::ApplicationSecret,
                );
            assert_eq!(next_gen, i as u32);
            assert!(unique_values
                .insert(application_key.as_slice().to_vec(), true)
                .is_none());
            assert!(unique_values
                .insert(application_nonce.as_slice().to_vec(), true)
                .is_none());
        }
    }
}<|MERGE_RESOLUTION|>--- conflicted
+++ resolved
@@ -6,14 +6,9 @@
     use crate::tree::{index::*, secret_tree::*};
 
     let ciphersuite =
-<<<<<<< HEAD
-        Ciphersuite::new(CiphersuiteName::MLS10_128_DHKEMX25519_CHACHA20POLY1305_SHA256_Ed25519);
-    let mut secret_tree = SecretTree::new(&Secret::from([0u8; 32].to_vec()), LeafIndex::from(2u32));
-=======
         Config::ciphersuite(CiphersuiteName::MLS10_128_DHKEMX25519_CHACHA20POLY1305_SHA256_Ed25519)
             .unwrap();
-    let mut secret_tree = SecretTree::new(&[0u8; 32], LeafIndex::from(2u32));
->>>>>>> a8e67829
+    let mut secret_tree = SecretTree::new(&Secret::from([0u8; 32].to_vec()), LeafIndex::from(2u32));
     let secret_type = SecretType::ApplicationSecret;
     assert!(secret_tree
         .get_secret_for_decryption(ciphersuite, LeafIndex::from(0u32), secret_type, 0)
