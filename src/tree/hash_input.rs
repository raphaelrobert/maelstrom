//! 7.4. Parent Hash
//!
//! struct {
//!     HPKEPublicKey public_key;
//!     opaque parent_hash<0..255>;
//!     HPKEPublicKey original_child_resolution<0..2^32-1>;
//! } ParentHashInput;
//!
//! 7.5. Tree Hashes
//!
//! ```text
//! struct {
//!     uint8 present;
//!     select (present) {
//!         case 0: struct{};
//!         case 1: T value;
//!     }
//! } optional<T>;
//!
//! struct {
//!     uint32 node_index;
//!     optional<KeyPackage> key_package;
//! } LeafNodeHashInput;
//!
//! struct {
//!     HPKEPublicKey public_key;
//!     opaque parent_hash<0..255>;
//!     uint32 unmerged_leaves<0..2^32-1>;
//! } ParentNode;
//!
//! struct {
//!     uint32 node_index;
//!     optional<ParentNode> parent_node;
//!     opaque left_hash<0..255>;
//!     opaque right_hash<0..255>;
//! } ParentNodeTreeHashInput;
//! ```

use super::node::ParentNode;
use super::*;
use crate::ciphersuite::{Ciphersuite, HPKEPublicKey};
use crate::codec::Codec;
use crate::key_packages::KeyPackage;

<<<<<<< HEAD
pub struct ParentNodeHashInput<'a> {
    node_index: u32,
    parent_node: Option<&'a ParentNode>,
    left_hash: &'a [u8],
    right_hash: &'a [u8],
}

impl<'a> ParentNodeHashInput<'a> {
    pub fn new(
        node_index: u32,
        parent_node: Option<&'a ParentNode>,
        left_hash: &'a [u8],
        right_hash: &'a [u8],
    ) -> Self {
        Self {
            node_index,
            parent_node,
            left_hash,
            right_hash,
        }
=======
pub(crate) struct ParentHashInput<'a> {
    pub(crate) public_key: &'a HPKEPublicKey,
    pub(crate) parent_hash: &'a [u8],
    pub(crate) original_child_resolution: Vec<&'a HPKEPublicKey>,
}

impl<'a> ParentHashInput<'a> {
    pub(crate) fn new(
        tree: &'a RatchetTree,
        index: NodeIndex,
        child_index: NodeIndex,
        parent_hash: &'a [u8],
    ) -> Result<Self, ParentHashError> {
        let public_key = match tree.nodes[index].public_hpke_key() {
            Some(pk) => pk,
            None => return Err(ParentHashError::EmptyParentNode),
        };
        let original_child_resolution = tree.original_child_resolution(child_index);
        Ok(Self {
            public_key,
            parent_hash,
            original_child_resolution,
        })
>>>>>>> 6d4a687b
    }
    pub(crate) fn hash(&self, ciphersuite: &Ciphersuite) -> Vec<u8> {
        let payload = self.encode_detached().unwrap();
        ciphersuite.hash(&payload)
    }
}
pub struct LeafNodeHashInput<'a> {
<<<<<<< HEAD
    node_index: &'a NodeIndex,
    key_package: Option<&'a KeyPackage>,
}

impl<'a> LeafNodeHashInput<'a> {
    pub fn new(node_index: &'a NodeIndex, key_package: Option<&'a KeyPackage>) -> Self {
=======
    pub(crate) node_index: &'a NodeIndex,
    pub(crate) key_package: &'a Option<KeyPackage>,
}

impl<'a> LeafNodeHashInput<'a> {
    pub(crate) fn new(node_index: &'a NodeIndex, key_package: &'a Option<KeyPackage>) -> Self {
>>>>>>> 6d4a687b
        Self {
            node_index,
            key_package,
        }
    }
    pub fn hash(&self, ciphersuite: &Ciphersuite) -> Vec<u8> {
        let payload = self.encode_detached().unwrap();
        ciphersuite.hash(&payload)
    }
}
pub struct ParentNodeTreeHashInput<'a> {
    pub(crate) node_index: u32,
    pub(crate) parent_node: &'a Option<ParentNode>,
    pub(crate) left_hash: &'a [u8],
    pub(crate) right_hash: &'a [u8],
}

impl<'a> ParentNodeTreeHashInput<'a> {
    pub(crate) fn new(
        node_index: u32,
        parent_node: &'a Option<ParentNode>,
        left_hash: &'a [u8],
        right_hash: &'a [u8],
    ) -> Self {
        Self {
            node_index,
            parent_node,
            left_hash,
            right_hash,
        }
    }
    pub(crate) fn hash(&self, ciphersuite: &Ciphersuite) -> Vec<u8> {
        let payload = self.encode_detached().unwrap();
        ciphersuite.hash(&payload)
    }
}

// === Parent hashes ===

impl RatchetTree {
    /// The list of HPKEPublicKey values of the nodes in the resolution of `index`
    /// but with the `unmerged_leaves` of the parent node omitted.
    pub(crate) fn original_child_resolution(&self, index: NodeIndex) -> Vec<&HPKEPublicKey> {
        // Build the exclusion list that consists of the unmerged leaves of the parent
        // node
        let mut unmerged_leaves = vec![];
        // If the current index is not the root, we collect the unmerged leaves of the
        // parent
        if let Ok(parent_index) = treemath::parent(index, self.leaf_count()) {
            // Check if the parent node is not blank
            if let Some(parent_node) = &self.nodes[parent_index].node {
                for index in &parent_node.unmerged_leaves {
                    unmerged_leaves.push(NodeIndex::from(*index as usize));
                }
            }
        };
        // Convert the exclusion list to a HashSet for faster searching
        let exclusion_list: HashSet<&NodeIndex> = unmerged_leaves.iter().collect();

        // Compute the resolution for the index with the exclusion list
        let resolution = self.resolve(index, &exclusion_list);

        // Build the list of HPKE public keys by iterating over the resolution
        resolution
            .iter()
            .map(|index| self.nodes[*index].public_hpke_key().unwrap())
            .collect()
    }

    /// Computes the parent hashes for a leaf node and returns the parent hash for
    /// the parent hash extension
    pub(crate) fn set_parent_hashes(&mut self, index: LeafIndex) -> Vec<u8> {
        // Recursive helper function used to calculate parent hashes
        fn node_parent_hash(
            tree: &mut RatchetTree,
            index: NodeIndex,
            former_index: NodeIndex,
        ) -> Vec<u8> {
            let tree_size = tree.leaf_count();
            let root = treemath::root(tree_size);
            // When the group only has one member, there are no parent nodes
            if tree.leaf_count().as_usize() <= 1 {
                return vec![];
            }

            // Calculate the sibling of the former index
            // It is ok to use `unwrap()` here, since we never reach the root
            let former_index_sibling = treemath::sibling(former_index, tree_size).unwrap();
            // If we already reached the tree's root, return the hash of that node
            let parent_hash = if index == root {
                vec![]
            // Otherwise return the hash of the next parent
            } else {
                // Calculate the parent's index
                // It is ok to use `unwrap()` here, since we already checked that the index is
                // not the root
                let parent = treemath::parent(index, tree_size).unwrap();
                node_parent_hash(tree, parent, index)
            };
            // If the current node is a parent, replace the parent hash in that node
            let current_node = &mut tree.nodes[index];
            // Get the parent node
            if let Some(mut parent_node) = current_node.node.take() {
                // Set the parent hash
                parent_node.set_parent_hash(parent_hash);
                // Put the node back in the tree
                tree.nodes[index].node = Some(parent_node);
                // Calculate the parent hash of the current node and return it
                ParentHashInput::new(
                    tree,
                    index,
                    former_index_sibling,
                    &tree.nodes[index].node.as_ref().unwrap().parent_hash,
                )
                // It is ok to use `unwrap()` here, since we can be sure the node is not blank
                .unwrap()
                .hash(tree.ciphersuite)
            // Otherwise we reached the leaf level, just return the hash
            } else {
                parent_hash
            }
        }
        // The same index is used for the former index here, since that parameter is
        // ignored when starting with a leaf node
        node_parent_hash(self, index.into(), index.into())
    }

    // === Tree hash ===

    /// Computes and returns the tree hash
    pub(crate) fn tree_hash(&self) -> Vec<u8> {
        // Recursive helper function to the tree hashes for a node
        fn node_hash(tree: &RatchetTree, index: NodeIndex) -> Vec<u8> {
            let node = &tree.nodes[index];
            // Depending on the node type, we calculate the hash differently
            match node.node_type {
                // For leaf nodes we just need the index and the KeyPackage
                NodeType::Leaf => {
                    let leaf_node_hash = LeafNodeHashInput::new(&index, &node.key_package);
                    leaf_node_hash.hash(tree.ciphersuite)
                }
                // For parent nodes we need the hash of the two children as well
                NodeType::Parent => {
                    // Unwrapping here is safe, because parent nodes always have children
                    let left = treemath::left(index).unwrap();
                    let left_hash = node_hash(tree, left);
                    let right = treemath::right(index, tree.leaf_count()).unwrap();
                    let right_hash = node_hash(tree, right);
                    let parent_node_hash = ParentNodeTreeHashInput::new(
                        index.as_u32(),
                        &node.node,
                        &left_hash,
                        &right_hash,
                    );
                    parent_node_hash.hash(tree.ciphersuite)
                }
            }
        }
        // We start with the root and traverse the tree downwards
        let root = treemath::root(self.leaf_count());
        node_hash(&self, root)
    }
}<|MERGE_RESOLUTION|>--- conflicted
+++ resolved
@@ -42,28 +42,6 @@
 use crate::codec::Codec;
 use crate::key_packages::KeyPackage;
 
-<<<<<<< HEAD
-pub struct ParentNodeHashInput<'a> {
-    node_index: u32,
-    parent_node: Option<&'a ParentNode>,
-    left_hash: &'a [u8],
-    right_hash: &'a [u8],
-}
-
-impl<'a> ParentNodeHashInput<'a> {
-    pub fn new(
-        node_index: u32,
-        parent_node: Option<&'a ParentNode>,
-        left_hash: &'a [u8],
-        right_hash: &'a [u8],
-    ) -> Self {
-        Self {
-            node_index,
-            parent_node,
-            left_hash,
-            right_hash,
-        }
-=======
 pub(crate) struct ParentHashInput<'a> {
     pub(crate) public_key: &'a HPKEPublicKey,
     pub(crate) parent_hash: &'a [u8],
@@ -87,7 +65,6 @@
             parent_hash,
             original_child_resolution,
         })
->>>>>>> 6d4a687b
     }
     pub(crate) fn hash(&self, ciphersuite: &Ciphersuite) -> Vec<u8> {
         let payload = self.encode_detached().unwrap();
@@ -95,21 +72,12 @@
     }
 }
 pub struct LeafNodeHashInput<'a> {
-<<<<<<< HEAD
-    node_index: &'a NodeIndex,
-    key_package: Option<&'a KeyPackage>,
-}
-
-impl<'a> LeafNodeHashInput<'a> {
-    pub fn new(node_index: &'a NodeIndex, key_package: Option<&'a KeyPackage>) -> Self {
-=======
     pub(crate) node_index: &'a NodeIndex,
     pub(crate) key_package: &'a Option<KeyPackage>,
 }
 
 impl<'a> LeafNodeHashInput<'a> {
     pub(crate) fn new(node_index: &'a NodeIndex, key_package: &'a Option<KeyPackage>) -> Self {
->>>>>>> 6d4a687b
         Self {
             node_index,
             key_package,
