use crate::ciphersuite::*;
use crate::codec::*;
use crate::tree::{index::LeafIndex, secret_tree::*};

const OUT_OF_ORDER_TOLERANCE: u32 = 5;
const MAXIMUM_FORWARD_DISTANCE: u32 = 1000;

pub type RatchetSecrets = (AeadKey, AeadNonce);

#[derive(Clone)]
pub struct SenderRatchet {
    index: LeafIndex,
    generation: u32,
    past_secrets: Vec<Secret>,
}

impl Codec for SenderRatchet {
    // fn encode(&self, buffer: &mut Vec<u8>) -> Result<(), CodecError> {
    //     self.ciphersuite.encode(buffer)?;
    //     self.index.encode(buffer)?;
    //     self.generation.encode(buffer)?;
    //     let len = self.past_secrets.len();
    //     (len as u32).encode(buffer)?;
    //     for i in 0..len {
    //         encode_vec(VecSize::VecU8, buffer, &self.past_secrets[i])?;
    //     }
    //     Ok(())
    // }
    // fn decode(cursor: &mut Cursor) -> Result<Self, CodecError> {
    //     let ciphersuite = Ciphersuite::decode(cursor)?;
    //     let index = LeafIndex::from(u32::decode(cursor)?);
    //     let generation = u32::decode(cursor)?;
    //     let len = u32::decode(cursor)? as usize;
    //     let mut past_secrets = vec![];
    //     for _ in 0..len {
    //         let secret = decode_vec(VecSize::VecU8, cursor)?;
    //         past_secrets.push(secret);
    //     }
    //     Ok(SenderRatchet {
    //         ciphersuite,
    //         index,
    //         generation,
    //         past_secrets,
    //     })
    // }
}

impl SenderRatchet {
    /// Creates e new SenderRatchet
    pub fn new(index: LeafIndex, secret: &Secret) -> Self {
        Self {
            index,
            generation: 0,
            past_secrets: vec![secret.clone()],
        }
    }
    /// Gets a secret from the SenderRatchet. Returns an error if the generation is out of bound.
    pub fn get_secret_for_decryption(
        &mut self,
        ciphersuite: &Ciphersuite,
        generation: u32,
    ) -> Result<RatchetSecrets, SecretTreeError> {
        // If generation is too distant in the future
        if generation > (self.generation + MAXIMUM_FORWARD_DISTANCE) {
            return Err(SecretTreeError::TooDistantInTheFuture);
        }
        // If generation id too distant in the past
        if generation < self.generation && (self.generation - generation) >= OUT_OF_ORDER_TOLERANCE
        {
            return Err(SecretTreeError::TooDistantInThePast);
        }
        // If generation is within the window
        if generation <= self.generation {
            let window_index =
                (self.past_secrets.len() as u32 - (self.generation - generation) - 1) as usize;
            let secret = self.past_secrets.get(window_index).unwrap().clone();
            let ratchet_secrets = self.derive_key_nonce(ciphersuite, &secret, generation);
            Ok(ratchet_secrets)
        // If generation is in the future
        } else {
            for _ in 0..(generation - self.generation) {
                if self.past_secrets.len() == OUT_OF_ORDER_TOLERANCE as usize {
                    self.past_secrets.remove(0);
                }
                let new_secret =
                    self.ratchet_secret(ciphersuite, self.past_secrets.last().unwrap());
                self.past_secrets.push(new_secret);
            }
            let secret = self.past_secrets.last().unwrap();
            let ratchet_secrets = self.derive_key_nonce(ciphersuite, &secret, generation);
            self.generation = generation;
            Ok(ratchet_secrets)
        }
    }
    /// Gets a secret from the SenderRatchet and ratchets forward
    pub fn get_secret_for_encryption(
        &mut self,
        ciphersuite: &Ciphersuite,
    ) -> (u32, RatchetSecrets) {
        let current_path_secret = self.past_secrets[0].clone();
        let next_path_secret = self.ratchet_secret(ciphersuite, &current_path_secret);
        let generation = self.get_generation();
        self.past_secrets = vec![next_path_secret];
        self.generation += 1;
        (
            generation,
            self.derive_key_nonce(ciphersuite, &current_path_secret, generation),
        )
    }
    /// Computes the new secret
    fn ratchet_secret(&self, ciphersuite: &Ciphersuite, secret: &Secret) -> Secret {
        derive_tree_secret(
            ciphersuite,
            secret,
            "secret",
            self.index.into(),
            self.generation,
            ciphersuite.hash_length(),
        )
    }
    /// Derives a key & nonce from a secret
    fn derive_key_nonce(
        &self,
        ciphersuite: &Ciphersuite,
        secret: &Secret,
        generation: u32,
    ) -> RatchetSecrets {
        let nonce = derive_tree_secret(
            &ciphersuite,
            secret,
            "nonce",
            self.index.into(),
            generation,
            ciphersuite.aead_nonce_length(),
        );
        let key = derive_tree_secret(
            &ciphersuite,
            secret,
            "key",
            self.index.into(),
            generation,
            ciphersuite.aead_key_length(),
        );
<<<<<<< HEAD
        RatchetSecrets::new(
            AeadNonce::from_secret(nonce),
            AeadKey::from_secret(key, ciphersuite.aead_mode()),
        )
=======
        (AeadKey::from_slice(&key), AeadNonce::from_slice(&nonce))
>>>>>>> 08b0c708
    }
    /// Gets the current generation
    pub(crate) fn get_generation(&self) -> u32 {
        self.generation
    }
}<|MERGE_RESOLUTION|>--- conflicted
+++ resolved
@@ -141,14 +141,7 @@
             generation,
             ciphersuite.aead_key_length(),
         );
-<<<<<<< HEAD
-        RatchetSecrets::new(
-            AeadNonce::from_secret(nonce),
-            AeadKey::from_secret(key, ciphersuite.aead_mode()),
-        )
-=======
         (AeadKey::from_slice(&key), AeadNonce::from_slice(&nonce))
->>>>>>> 08b0c708
     }
     /// Gets the current generation
     pub(crate) fn get_generation(&self) -> u32 {
