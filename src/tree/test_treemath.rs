use super::treemath::TreeMathError;
use crate::config::Config;

/// The following test uses an old test vector that assumes an outdated version
/// of the treemath defined in the spec. In a few select cases, we should now
/// expect errors based on the new treemath.
#[test]
fn verify_binary_test_vector_treemath() {
    use crate::tree::treemath;
    use crate::tree::*;
    use std::fs::File;
    use std::io::Read;

    let mut file = File::open("test_vectors/tree_math.bin").unwrap();
    let mut buffer = Vec::new();
    file.read_to_end(&mut buffer).unwrap();

    let cursor = &mut Cursor::new(&buffer);

    let tree_size = LeafIndex::from(u32::decode(cursor).unwrap());

    let root: Vec<u32> = decode_vec(VecSize::VecU32, cursor).unwrap();
    let left: Vec<u32> = decode_vec(VecSize::VecU32, cursor).unwrap();
    let right: Vec<u32> = decode_vec(VecSize::VecU32, cursor).unwrap();
    let parent: Vec<u32> = decode_vec(VecSize::VecU32, cursor).unwrap();
    let sibling: Vec<u32> = decode_vec(VecSize::VecU32, cursor).unwrap();

    /// Take an index and entry of a test vector, as well as the result. If
    /// index and input are equal, this is an artefact of the old treemath and
    /// we have to expect the new treemath to raise an error.
    fn test_result(index: usize, input: u32, result: Result<NodeIndex, TreeMathError>) {
        if index != input as usize {
            assert!(result.is_ok());
            assert_eq!(NodeIndex::from(input), result.unwrap());
        } else {
            assert!(result.is_err());
        }
    }

    // Test if the `root` function is computed correctly according to the test
    // vector.
    for (i, &r) in root.iter().enumerate() {
        assert_eq!(NodeIndex::from(r), treemath::root(LeafIndex::from(i + 1)));
    }
    // Test if the `left` function is computed correctly according to the test
    // vector.
    for (i, &l) in left.iter().enumerate() {
        let result = treemath::left(NodeIndex::from(i));
        test_result(i, l, result);
    }
    // Test if the `right` function is computed correctly according to the test
    // vector.
    for (i, &r) in right.iter().enumerate() {
        let result = treemath::right(NodeIndex::from(i), tree_size);
        test_result(i, r, result);
    }
    // Test if the `parent` function is computed correctly according to the test
    // vector.
    for (i, &p) in parent.iter().enumerate() {
        let result = treemath::parent(NodeIndex::from(i), tree_size);
        test_result(i, p, result);
    }
    // Test if the `sibling` function is computed correctly according to the test
    // vector.
    for (i, &s) in sibling.iter().enumerate() {
        let result = treemath::sibling(NodeIndex::from(i), tree_size);
        test_result(i, s, result);
    }
    // There should be no other values in the test vector.
    assert_eq!(cursor.has_more(), false);
}

/// Tests the variants of the direct path calculations.
/// Expected result:
///  - dirpath contains the direct path
///  - direct_path_root contains the direct path and the root
///  - dirpath_long contains the leaf, the direct path and the root
#[test]
fn test_dir_path() {
    use crate::tree::{treemath::*, *};
    const SIZE: u32 = 100;
    for size in 0..SIZE {
        for i in 0..size / 2 {
            let index = NodeIndex::from(i);
            let mut dir_path_test = dirpath(index, LeafIndex::from(size)).unwrap();
            let root = root(LeafIndex::from(size));
            dir_path_test.extend_from_slice(&[root]);
            assert_eq!(
                dir_path_test,
                direct_path_root(index, LeafIndex::from(size)).unwrap()
            );
            let mut dirpath_long_test = vec![index];
            dirpath_long_test.extend(dir_path_test);
            assert_eq!(
                dirpath_long_test,
                dirpath_long(index, LeafIndex::from(size)).unwrap()
            );
        }
    }
}

#[test]
fn test_tree_hash() {
    use crate::ciphersuite::*;
    use crate::config::*;
    use crate::creds::*;
    use crate::tree::*;

    fn create_identity(id: &[u8], ciphersuite_name: CiphersuiteName) -> KeyPackageBundle {
        let credential_bundle =
            CredentialBundle::new(id.to_vec(), CredentialType::Basic, ciphersuite_name).unwrap();
        KeyPackageBundle::new(&[ciphersuite_name], &credential_bundle, Vec::new()).unwrap()
    }

<<<<<<< HEAD
    for &ciphersuite_name in Config::supported_ciphersuites() {
        let kbp = create_identity(b"Tree creator", ciphersuite_name);

        // Initialise tree
        let mut tree = RatchetTree::new(ciphersuite_name, kbp);
        let tree_hash = tree.compute_tree_hash();
        println!("Tree hash: {:?}", tree_hash);
=======
    let ciphersuite_name = CiphersuiteName::MLS10_128_DHKEMX25519_AES128GCM_SHA256_Ed25519;
    let ciphersuite = Config::ciphersuite(ciphersuite_name).unwrap();
    let kbp = create_identity(b"Tree creator", ciphersuite_name);

    // Initialise tree
    let mut tree = RatchetTree::new(ciphersuite, kbp);
    let tree_hash = tree.compute_tree_hash();
    println!("Tree hash: {:?}", tree_hash);
>>>>>>> a8e67829

        // Add 5 nodes to the tree.
        let mut nodes = Vec::new();
        for _ in 0..5 {
            nodes.push(create_identity(b"Tree creator", ciphersuite_name));
        }
        let key_packages: Vec<&KeyPackage> = nodes.iter().map(|kbp| &kbp.key_package).collect();
        let _ = tree.add_nodes(&key_packages);
        let tree_hash = tree.compute_tree_hash();
        println!("Tree hash: {:?}", tree_hash);
    }
}<|MERGE_RESOLUTION|>--- conflicted
+++ resolved
@@ -112,24 +112,14 @@
         KeyPackageBundle::new(&[ciphersuite_name], &credential_bundle, Vec::new()).unwrap()
     }
 
-<<<<<<< HEAD
     for &ciphersuite_name in Config::supported_ciphersuites() {
+        let ciphersuite = Config::ciphersuite(ciphersuite_name).unwrap();
         let kbp = create_identity(b"Tree creator", ciphersuite_name);
 
         // Initialise tree
-        let mut tree = RatchetTree::new(ciphersuite_name, kbp);
+        let mut tree = RatchetTree::new(ciphersuite, kbp);
         let tree_hash = tree.compute_tree_hash();
         println!("Tree hash: {:?}", tree_hash);
-=======
-    let ciphersuite_name = CiphersuiteName::MLS10_128_DHKEMX25519_AES128GCM_SHA256_Ed25519;
-    let ciphersuite = Config::ciphersuite(ciphersuite_name).unwrap();
-    let kbp = create_identity(b"Tree creator", ciphersuite_name);
-
-    // Initialise tree
-    let mut tree = RatchetTree::new(ciphersuite, kbp);
-    let tree_hash = tree.compute_tree_hash();
-    println!("Tree hash: {:?}", tree_hash);
->>>>>>> a8e67829
 
         // Add 5 nodes to the tree.
         let mut nodes = Vec::new();
