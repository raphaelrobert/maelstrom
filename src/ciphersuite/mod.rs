// maelstrom
// Copyright (C) 2020 Raphael Robert
//
// This program is free software: you can redistribute it and/or modify
// it under the terms of the GNU General Public License as published by
// the Free Software Foundation, either version 3 of the License, or
// (at your option) any later version.
//
// This program is distributed in the hope that it will be useful,
// but WITHOUT ANY WARRANTY; without even the implied warranty of
// MERCHANTABILITY or FITNESS FOR A PARTICULAR PURPOSE. See the
// GNU General Public License for more details.
//
// You should have received a copy of the GNU General Public License
// along with this program. If not, see http://www.gnu.org/licenses/.

//! Ciphersuites for MLS
//!
//! This file contains the API to interact with ciphersuites.
//! See `codec.rs` and `ciphersuites.rs` for internals.

use evercrypt::prelude::*;
use hpke::{
    aead::Mode as HpkeAeadMode, kdf::Mode as HpkeKdfMode, kem::Mode as KemMode, Hpke, Mode,
};
use serde::{Deserialize, Serialize};

// re-export for other parts of the library when we can use it
pub(crate) use hpke::{HPKEKeyPair, HPKEPrivateKey, HPKEPublicKey};

mod ciphersuites;
mod codec;
pub(crate) mod signable;
use ciphersuites::*;

<<<<<<< HEAD
use crate::codec::{encode_vec, Codec, CodecError, VecSize};
=======
use crate::utils::random_u32;
>>>>>>> 08b0c708

#[cfg(test)]
mod test_ciphersuite;

pub const NONCE_BYTES: usize = 12;
pub const REUSE_GUARD_BYTES: usize = 4;
pub const CHACHA_KEY_BYTES: usize = 32;
pub const AES_128_KEY_BYTES: usize = 16;
pub const AES_256_KEY_BYTES: usize = 32;
pub const TAG_BYTES: usize = 16;

#[allow(non_camel_case_types)]
#[derive(Debug, Clone, Copy, PartialEq, Eq, Hash, Serialize, Deserialize)]
pub enum CiphersuiteName {
    MLS10_128_DHKEMX25519_AES128GCM_SHA256_Ed25519 = 0x0001,
    MLS10_128_DHKEMP256_AES128GCM_SHA256_P256 = 0x0002,
    MLS10_128_DHKEMX25519_CHACHA20POLY1305_SHA256_Ed25519 = 0x0003,
    MLS10_256_DHKEMX448_AES256GCM_SHA512_Ed448 = 0x0004,
    MLS10_256_DHKEMP521_AES256GCM_SHA512_P521 = 0x0005,
    MLS10_256_DHKEMX448_CHACHA20POLY1305_SHA512_Ed448 = 0x0006,
}

#[derive(Debug)]
pub enum HKDFError {
    InvalidLength,
}

/// 7.7. Update Paths
///
/// ```text
/// struct {
///     opaque kem_output<0..2^16-1>;
///     opaque ciphertext<0..2^16-1>;
/// } HPKECiphertext;
/// ```
#[derive(Debug, PartialEq, Clone)]
pub struct HpkeCiphertext {
    kem_output: Vec<u8>,
    ciphertext: Vec<u8>,
}

// ===

#[derive(Debug)]
pub enum AEADError {
    EncryptionError,
    DecryptionError,
    WrongKeyLength,
}

#[derive(Clone, PartialEq, Eq, Default, Debug)]
pub struct Secret {
    value: Vec<u8>,
}

impl Secret {
    pub(crate) fn new_empty_secret() -> Self {
        Secret { value: vec![] }
    }
    pub(crate) fn new_from_bytes(bytes: Vec<u8>) -> Self {
        Secret {
            value: bytes.clone(),
        }
    }
    // TODO: Refactor such that we can remove this.
    pub(crate) fn to_vec(self) -> Vec<u8> {
        self.value
    }
}

impl Codec for Secret {
    fn encode(&self, buffer: &mut Vec<u8>) -> Result<(), CodecError> {
        encode_vec(VecSize::VecU8, buffer, &self.value)?;
        Ok(())
    }
}

#[derive(Debug, PartialEq)]
pub struct AeadKey {
    pub aead_mode: AeadMode,
    value: Vec<u8>,
}

#[derive(Debug, PartialEq, Clone, Copy)]
pub struct ReuseGuard {
    value: [u8; REUSE_GUARD_BYTES],
}

impl ReuseGuard {
    /// Samples a fresh reuse guard uniformly at random.
    pub fn new_from_random() -> Self {
        let reuse_guard: [u8; REUSE_GUARD_BYTES] = random_u32().to_be_bytes();
        ReuseGuard { value: reuse_guard }
    }
}

#[derive(Clone, PartialEq, Debug)]
pub struct AeadNonce {
    value: [u8; NONCE_BYTES],
}

#[derive(Debug, PartialEq, Clone)]
pub struct Signature {
    value: Vec<u8>,
}

#[derive(Clone)]
pub struct SignaturePrivateKey {
    value: Vec<u8>,
}

#[derive(Debug, PartialEq, Clone)]
pub struct SignaturePublicKey {
    value: Vec<u8>,
}

#[derive(Clone)]
pub struct SignatureKeypair {
    ciphersuite: Ciphersuite,
    private_key: SignaturePrivateKey,
    public_key: SignaturePublicKey,
}

#[derive(Debug)]
pub struct Ciphersuite {
    name: CiphersuiteName,
    signature: SignatureMode,
    hpke: Hpke,
    hpke_kem: KemMode,
    hpke_kdf: HpkeKdfMode,
    hpke_aead: HpkeAeadMode,
    aead_mode: AeadMode,
    hash: DigestMode,
    hmac: HmacMode,
}

// Cloning a ciphersuite sets up a new one to make sure we don't accidentally
// carry over anything we don"t want to.
impl Clone for Ciphersuite {
    fn clone(&self) -> Self {
        Self::new(self.name)
    }
}

impl Ciphersuite {
    /// Create a new ciphersuite from the given `name`.
    pub fn new(name: CiphersuiteName) -> Self {
        let hpke_kem = get_kem_from_suite(&name).unwrap();
        let hpke_kdf = get_hpke_kdf_from_suite(&name);
        let hpke_aead = get_hpke_aead_from_suite(&name);

        Ciphersuite {
            name,
            signature: get_signature_from_suite(&name),
            hpke: Hpke::new(Mode::Base, hpke_kem, hpke_kdf, hpke_aead),
            hpke_kem,
            hpke_kdf,
            hpke_aead,
            aead_mode: get_aead_from_suite(&name),
            hash: get_hash_from_suite(&name),
            hmac: get_kdf_from_suite(&name),
        }
    }

    /// Get the name of this ciphersuite.
    pub fn name(&self) -> CiphersuiteName {
        self.name
    }

    /// Get the AEAD mode
    pub fn aead_mode(&self) -> AeadMode {
        self.aead_mode
    }

    /// Sign a `msg` with the given `sk`.
    pub(crate) fn sign(
        &self,
        sk: &SignaturePrivateKey,
        msg: &[u8],
    ) -> Result<Signature, SignatureError> {
        let (hash, nonce) = match self.signature {
            SignatureMode::Ed25519 => (None, None),
            SignatureMode::P256 => (Some(self.hash), Some(p256_ecdsa_random_nonce())),
        };
        match sign(self.signature, hash, &sk.value, msg, nonce.as_ref()) {
            Ok(s) => Ok(Signature { value: s }),
            Err(e) => Err(e),
        }
    }

    /// Verify a `msg` against `sig` and `pk`.
    pub(crate) fn verify(&self, sig: &Signature, pk: &SignaturePublicKey, msg: &[u8]) -> bool {
        verify(self.signature, Some(self.hash), &pk.value, &sig.value, msg).unwrap()
    }

    /// Create a new signature key pair and return it.
    pub fn new_signature_keypair(&self) -> SignatureKeypair {
        let (sk, pk) = match signature_key_gen(self.signature) {
            Ok((sk, pk)) => (sk, pk),
            Err(e) => panic!("Key generation really shouldn't fail. {:?}", e),
        };
        SignatureKeypair {
            ciphersuite: self.clone(),
            private_key: SignaturePrivateKey { value: sk.to_vec() },
            public_key: SignaturePublicKey { value: pk.to_vec() },
        }
    }

    /// Hash `payload` and return the digest.
    pub(crate) fn hash(&self, payload: &[u8]) -> Vec<u8> {
        hash(self.hash, payload)
    }

    /// Get the length of the used hash algorithm.
    pub(crate) fn hash_length(&self) -> usize {
        get_digest_size(self.hash)
    }

    /// HKDF extract.
    pub(crate) fn hkdf_extract(&self, salt: &Secret, ikm: &Secret) -> Secret {
        Secret {
            value: hkdf_extract(self.hmac, salt.value.as_slice(), ikm.value.as_slice()),
        }
    }

    /// HKDF expand
    pub(crate) fn hkdf_expand(
        &self,
        prk: &Secret,
        info: &[u8],
        okm_len: usize,
    ) -> Result<Secret, HKDFError> {
        let key = hkdf_expand(self.hmac, prk.value.as_slice(), info, okm_len);
        if key.is_empty() {
            return Err(HKDFError::InvalidLength);
        }
        Ok(Secret { value: key })
    }

    /// Returns the key size of the used AEAD.
    pub(crate) fn aead_key_length(&self) -> usize {
        aead_key_size(&self.aead_mode)
    }

    /// Returns the length of the nonce in the AEAD.
    pub(crate) fn aead_nonce_length(&self) -> usize {
        NONCE_BYTES
    }

    /// HPKE single-shot encryption of `ptxt` to `pk_r`, using `info` and `aad`.
    pub(crate) fn hpke_seal(
        &self,
        pk_r: &HPKEPublicKey,
        info: &[u8],
        aad: &[u8],
        ptxt: &[u8],
    ) -> HpkeCiphertext {
        let (kem_output, ciphertext) = self
            .hpke
            .seal(&pk_r, info, aad, ptxt, None, None, None)
            .unwrap();
        HpkeCiphertext {
            kem_output,
            ciphertext,
        }
    }

    /// HPKE single-shot decryption of `input` with `sk_r`, using `info` and `aad`.
    pub(crate) fn hpke_open(
        &self,
        input: &HpkeCiphertext,
        sk_r: &HPKEPrivateKey,
        info: &[u8],
        aad: &[u8],
    ) -> Vec<u8> {
        self.hpke
            .open(
                &input.kem_output,
                &sk_r,
                info,
                aad,
                &input.ciphertext,
                None,
                None,
                None,
            )
            .unwrap()
    }

    /// Generate a new HPKE key pair and return it.
    pub(crate) fn new_hpke_keypair(&self) -> HPKEKeyPair {
        self.hpke.generate_key_pair()
    }

    /// Generate a new HPKE key pair and return it.
    pub(crate) fn derive_hpke_keypair(&self, ikm: &Secret) -> HPKEKeyPair {
        self.hpke.derive_key_pair(ikm.value.as_slice())
    }
}

impl AeadKey {
    /// Build a new key for an AEAD from `Secret`.
    pub(crate) fn from_secret(secret: Secret, aead_mode: AeadMode) -> AeadKey {
        AeadKey {
            aead_mode,
            value: secret.value,
        }
    }

    #[cfg(test)]
    /// Generate a random AEAD Key
    pub fn new_from_random(aead_mode: AeadMode) -> Self {
        AeadKey {
            aead_mode,
            value: aead_key_gen(aead_mode),
        }
    }

    #[cfg(test)]
    /// Get a slice to the key value.
    pub(crate) fn as_slice(&self) -> &[u8] {
        &self.value
    }

    /// Encrypt a payload under the AeadKey given a nonce.
    pub fn aead_seal(
        &self,
        msg: &[u8],
        aad: &[u8],
        nonce: &AeadNonce,
    ) -> Result<Vec<u8>, AEADError> {
        let (ct, tag) = match aead_encrypt(
            self.aead_mode,
            &self.value.as_slice(),
            msg,
            &nonce.value,
            aad,
        ) {
            Ok((ct, tag)) => (ct, tag),
            Err(_) => return Err(AEADError::EncryptionError),
        };
        let mut ciphertext = ct;
        ciphertext.extend_from_slice(&tag);
        Ok(ciphertext)
    }

    /// AEAD decrypt `ciphertext` with `key`, `aad`, and `nonce`.
    pub(crate) fn aead_open(
        &self,
        ciphertext: &[u8],
        aad: &[u8],
        nonce: &AeadNonce,
    ) -> Result<Vec<u8>, AEADError> {
        // TODO: don't hard-code tag bytes
        if ciphertext.len() < TAG_BYTES {
            return Err(AEADError::DecryptionError);
        }
        let (ct, tag) = ciphertext.split_at(ciphertext.len() - TAG_BYTES);
        match aead_decrypt(
            self.aead_mode,
            self.value.as_slice(),
            ct,
            tag,
            &nonce.value,
            aad,
        ) {
            Ok(pt) => Ok(pt),
            Err(_) => Err(AEADError::DecryptionError),
        }
    }
}

impl AeadNonce {
    /// Build a new nonce for an AEAD from `bytes`.
    pub(crate) fn from_slice(bytes: &[u8]) -> Self {
        let mut nonce = [0u8; NONCE_BYTES];
        nonce.clone_from_slice(bytes);
        AeadNonce { value: nonce }
    }

<<<<<<< HEAD
    /// Build a new nonce for an AEAD from `Secret`.
    pub(crate) fn from_secret(secret: Secret) -> Self {
        let mut nonce = [0u8; NONCE_BYTES];
        nonce.clone_from_slice(secret.value.as_slice());
        AeadNonce { value: nonce }
    }

    /// Generate a new random nonce.
    pub(crate) fn random() -> Self {
        Self {
            value: get_random_array(),
        }
    }

=======
>>>>>>> 08b0c708
    /// Get a slice to the nonce value.
    #[cfg(test)]
    pub(crate) fn as_slice(&self) -> &[u8] {
        &self.value
    }

    /// Xor the first bytes of the nonce with the reuse_guard.
    pub(crate) fn xor_with_reuse_guard(&mut self, reuse_guard: &ReuseGuard) {
        for i in 0..REUSE_GUARD_BYTES {
            self.value[i] ^= reuse_guard.value[i]
        }
    }
}

impl Signature {
    pub(crate) fn new_empty() -> Signature {
        Signature { value: vec![] }
    }
}

impl SignatureKeypair {
    pub fn sign(&self, payload: &[u8]) -> Result<Signature, SignatureError> {
        self.ciphersuite.sign(&self.private_key, payload)
    }

    /// Get a reference to the private key.
    pub fn get_private_key(&self) -> &SignaturePrivateKey {
        &self.private_key
    }

    /// Get a reference to the public key.
    pub fn get_public_key(&self) -> &SignaturePublicKey {
        &self.public_key
    }

    /// Get the private and public key objects
    pub fn into_tuple(self) -> (SignaturePrivateKey, SignaturePublicKey) {
        (self.private_key, self.public_key)
    }
}

#[test]
fn test_sign_verify() {
    let ciphersuite =
        Ciphersuite::new(CiphersuiteName::MLS10_128_DHKEMX25519_AES128GCM_SHA256_Ed25519);
    let keypair = ciphersuite.new_signature_keypair();
    let payload = &[1, 2, 3];
    let signature = ciphersuite
        .sign(keypair.get_private_key(), payload)
        .unwrap();
    assert!(ciphersuite.verify(&signature, keypair.get_public_key(), payload));
}

/// Make sure that xoring works by xoring a nonce with a reuse guard, testing if
/// it has changed, xoring it again and testing that it's back in its original
/// state.
#[test]
fn test_xor() {
    let reuse_guard: ReuseGuard = ReuseGuard::new_from_random();
    let original_nonce = AeadNonce::from_slice(get_random_vec(NONCE_BYTES).as_slice());
    let mut nonce = original_nonce.clone();
    nonce.xor_with_reuse_guard(&reuse_guard);
    assert_ne!(
        original_nonce, nonce,
        "xoring with reuse_guard did not change the nonce"
    );
    nonce.xor_with_reuse_guard(&reuse_guard);
    assert_eq!(
        original_nonce, nonce,
        "xoring twice changed the original value"
    );
}<|MERGE_RESOLUTION|>--- conflicted
+++ resolved
@@ -33,11 +33,8 @@
 pub(crate) mod signable;
 use ciphersuites::*;
 
-<<<<<<< HEAD
 use crate::codec::{encode_vec, Codec, CodecError, VecSize};
-=======
 use crate::utils::random_u32;
->>>>>>> 08b0c708
 
 #[cfg(test)]
 mod test_ciphersuite;
@@ -418,7 +415,6 @@
         AeadNonce { value: nonce }
     }
 
-<<<<<<< HEAD
     /// Build a new nonce for an AEAD from `Secret`.
     pub(crate) fn from_secret(secret: Secret) -> Self {
         let mut nonce = [0u8; NONCE_BYTES];
@@ -433,8 +429,6 @@
         }
     }
 
-=======
->>>>>>> 08b0c708
     /// Get a slice to the nonce value.
     #[cfg(test)]
     pub(crate) fn as_slice(&self) -> &[u8] {
