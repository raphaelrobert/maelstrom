// maelstrom
// Copyright (C) 2020 Raphael Robert
//
// This program is free software: you can redistribute it and/or modify
// it under the terms of the GNU General Public License as published by
// the Free Software Foundation, either version 3 of the License, or
// (at your option) any later version.
//
// This program is distributed in the hope that it will be useful,
// but WITHOUT ANY WARRANTY; without even the implied warranty of
// MERCHANTABILITY or FITNESS FOR A PARTICULAR PURPOSE. See the
// GNU General Public License for more details.
//
// You should have received a copy of the GNU General Public License
// along with this program. If not, see http://www.gnu.org/licenses/.

//! Ciphersuites for MLS
//!
//! This file contains the API to interact with ciphersuites.
//! See `codec.rs` and `ciphersuites.rs` for internals.

use evercrypt::prelude::*;
use hpke::{
    aead::Mode as HpkeAeadMode, kdf::Mode as HpkeKdfMode, kem::Mode as KemMode, Hpke, Mode,
};
use serde::{Deserialize, Serialize};

// re-export for other parts of the library when we can use it
pub(crate) use hpke::{HPKEKeyPair, HPKEPrivateKey, HPKEPublicKey};

mod ciphersuites;
mod codec;
pub(crate) mod signable;
use ciphersuites::*;

<<<<<<< HEAD
use crate::utils::random_u32;
=======
#[cfg(test)]
mod test_ciphersuite;
>>>>>>> 7afd8a03

pub const NONCE_BYTES: usize = 12;
pub const REUSE_GUARD_BYTES: usize = 4;
pub const CHACHA_KEY_BYTES: usize = 32;
pub const AES_128_KEY_BYTES: usize = 16;
pub const AES_256_KEY_BYTES: usize = 32;
pub const TAG_BYTES: usize = 16;

#[allow(non_camel_case_types)]
#[derive(Debug, Clone, Copy, PartialEq, Eq, Hash, Serialize, Deserialize)]
pub enum CiphersuiteName {
    MLS10_128_DHKEMX25519_AES128GCM_SHA256_Ed25519 = 0x0001,
    MLS10_128_DHKEMP256_AES128GCM_SHA256_P256 = 0x0002,
    MLS10_128_DHKEMX25519_CHACHA20POLY1305_SHA256_Ed25519 = 0x0003,
    MLS10_256_DHKEMX448_AES256GCM_SHA512_Ed448 = 0x0004,
    MLS10_256_DHKEMP521_AES256GCM_SHA512_P521 = 0x0005,
    MLS10_256_DHKEMX448_CHACHA20POLY1305_SHA512_Ed448 = 0x0006,
}

#[derive(Debug)]
pub enum HKDFError {
    InvalidLength,
}

/// 7.7. Update Paths
///
/// ```text
/// struct {
///     opaque kem_output<0..2^16-1>;
///     opaque ciphertext<0..2^16-1>;
/// } HPKECiphertext;
/// ```
#[derive(Debug, PartialEq, Clone)]
pub struct HpkeCiphertext {
    kem_output: Vec<u8>,
    ciphertext: Vec<u8>,
}

// ===

#[derive(Debug)]
pub enum AEADError {
    EncryptionError,
    DecryptionError,
    WrongKeyLength,
}

#[derive(Debug, PartialEq)]
pub struct AeadKey {
    value: Vec<u8>,
}

#[derive(Debug, PartialEq, Clone, Copy)]
pub struct ReuseGuard {
    value: [u8; REUSE_GUARD_BYTES],
}

impl ReuseGuard {
    /// Samples a fresh reuse guard uniformly at random.
    pub fn new_from_random() -> Self {
        let reuse_guard: [u8; REUSE_GUARD_BYTES] = random_u32().to_be_bytes();
        ReuseGuard { value: reuse_guard }
    }
}

#[derive(Clone, PartialEq, Debug)]
pub struct AeadNonce {
    value: [u8; NONCE_BYTES],
}

#[derive(Debug, PartialEq, Clone)]
pub struct Signature {
    value: Vec<u8>,
}

#[derive(Clone)]
pub struct SignaturePrivateKey {
    value: Vec<u8>,
}

#[derive(Debug, PartialEq, Clone)]
pub struct SignaturePublicKey {
    value: Vec<u8>,
}

#[derive(Clone)]
pub struct SignatureKeypair {
    ciphersuite: Ciphersuite,
    private_key: SignaturePrivateKey,
    public_key: SignaturePublicKey,
}

#[derive(Debug)]
pub struct Ciphersuite {
    name: CiphersuiteName,
    signature: SignatureMode,
    hpke: Hpke,
    hpke_kem: KemMode,
    hpke_kdf: HpkeKdfMode,
    hpke_aead: HpkeAeadMode,
    aead: AeadMode,
    hash: DigestMode,
    hmac: HmacMode,
}

// Cloning a ciphersuite sets up a new one to make sure we don't accidentally
// carry over anything we don"t want to.
impl Clone for Ciphersuite {
    fn clone(&self) -> Self {
        Self::new(self.name)
    }
}

impl Ciphersuite {
    /// Create a new ciphersuite from the given `name`.
    pub fn new(name: CiphersuiteName) -> Self {
        let hpke_kem = get_kem_from_suite(&name).unwrap();
        let hpke_kdf = get_hpke_kdf_from_suite(&name);
        let hpke_aead = get_hpke_aead_from_suite(&name);

        Ciphersuite {
            name,
            signature: get_signature_from_suite(&name),
            hpke: Hpke::new(Mode::Base, hpke_kem, hpke_kdf, hpke_aead),
            hpke_kem,
            hpke_kdf,
            hpke_aead,
            aead: get_aead_from_suite(&name),
            hash: get_hash_from_suite(&name),
            hmac: get_kdf_from_suite(&name),
        }
    }

    /// Get the name of this ciphersuite.
    pub fn get_name(&self) -> CiphersuiteName {
        self.name
    }

    /// Sign a `msg` with the given `sk`.
    pub(crate) fn sign(
        &self,
        sk: &SignaturePrivateKey,
        msg: &[u8],
    ) -> Result<Signature, SignatureError> {
        let (hash, nonce) = match self.signature {
            SignatureMode::Ed25519 => (None, None),
            SignatureMode::P256 => (Some(self.hash), Some(p256_ecdsa_random_nonce())),
        };
        match sign(self.signature, hash, &sk.value, msg, nonce.as_ref()) {
            Ok(s) => Ok(Signature { value: s }),
            Err(e) => Err(e),
        }
    }

    /// Verify a `msg` against `sig` and `pk`.
    pub(crate) fn verify(&self, sig: &Signature, pk: &SignaturePublicKey, msg: &[u8]) -> bool {
        verify(self.signature, Some(self.hash), &pk.value, &sig.value, msg).unwrap()
    }

    /// Create a new signature key pair and return it.
    pub fn new_signature_keypair(&self) -> SignatureKeypair {
        let (sk, pk) = match signature_key_gen(self.signature) {
            Ok((sk, pk)) => (sk, pk),
            Err(e) => panic!("Key generation really shouldn't fail. {:?}", e),
        };
        SignatureKeypair {
            ciphersuite: self.clone(),
            private_key: SignaturePrivateKey { value: sk.to_vec() },
            public_key: SignaturePublicKey { value: pk.to_vec() },
        }
    }

    /// Hash `payload` and return the digest.
    pub(crate) fn hash(&self, payload: &[u8]) -> Vec<u8> {
        hash(self.hash, payload)
    }

    /// Get the length of the used hash algorithm.
    pub(crate) fn hash_length(&self) -> usize {
        get_digest_size(self.hash)
    }

    /// HKDF extract.
    pub(crate) fn hkdf_extract(&self, salt: &[u8], ikm: &[u8]) -> Vec<u8> {
        hkdf_extract(self.hmac, salt, ikm)
    }

    /// HKDF expand
    pub(crate) fn hkdf_expand(
        &self,
        prk: &[u8],
        info: &[u8],
        okm_len: usize,
    ) -> Result<Vec<u8>, HKDFError> {
        let key = hkdf_expand(self.hmac, prk, info, okm_len);
        if key.is_empty() {
            return Err(HKDFError::InvalidLength);
        }
        Ok(key)
    }

    /// AEAD encrypt `msg` with `key`, `aad`, and `nonce`.
    pub(crate) fn aead_seal(
        &self,
        msg: &[u8],
        aad: &[u8],
        key: &AeadKey,
        nonce: &AeadNonce,
    ) -> Result<Vec<u8>, AEADError> {
        let (ct, tag) = match aead_encrypt(self.aead, &key.as_slice(), msg, &nonce.value, aad) {
            Ok((ct, tag)) => (ct, tag),
            Err(_) => return Err(AEADError::EncryptionError),
        };
        let mut ciphertext = ct;
        ciphertext.extend_from_slice(&tag);
        Ok(ciphertext)
    }

    /// AEAD decrypt `ciphertext` with `key`, `aad`, and `nonce`.
    pub(crate) fn aead_open(
        &self,
        ciphertext: &[u8],
        aad: &[u8],
        key: &AeadKey,
        nonce: &AeadNonce,
    ) -> Result<Vec<u8>, AEADError> {
        // TODO: don't hard-code tag bytes
        if ciphertext.len() < TAG_BYTES {
            return Err(AEADError::DecryptionError);
        }
        let (ct, tag) = ciphertext.split_at(ciphertext.len() - TAG_BYTES);
        match aead_decrypt(self.aead, key.as_slice(), ct, tag, &nonce.value, aad) {
            Ok(pt) => Ok(pt),
            Err(_) => Err(AEADError::DecryptionError),
        }
    }

    /// Returns the key size of the used AEAD.
    pub(crate) fn aead_key_length(&self) -> usize {
        aead_key_size(&self.aead)
    }

    /// Returns the length of the nonce in the AEAD.
    pub(crate) fn aead_nonce_length(&self) -> usize {
        NONCE_BYTES
    }

    /// HPKE single-shot encryption of `ptxt` to `pk_r`, using `info` and `aad`.
    pub(crate) fn hpke_seal(
        &self,
        pk_r: &HPKEPublicKey,
        info: &[u8],
        aad: &[u8],
        ptxt: &[u8],
    ) -> HpkeCiphertext {
        let (kem_output, ciphertext) = self
            .hpke
            .seal(&pk_r, info, aad, ptxt, None, None, None)
            .unwrap();
        HpkeCiphertext {
            kem_output,
            ciphertext,
        }
    }

    /// HPKE single-shot decryption of `input` with `sk_r`, using `info` and `aad`.
    pub(crate) fn hpke_open(
        &self,
        input: &HpkeCiphertext,
        sk_r: &HPKEPrivateKey,
        info: &[u8],
        aad: &[u8],
    ) -> Vec<u8> {
        self.hpke
            .open(
                &input.kem_output,
                &sk_r,
                info,
                aad,
                &input.ciphertext,
                None,
                None,
                None,
            )
            .unwrap()
    }

    /// Generate a new HPKE key pair and return it.
    pub(crate) fn new_hpke_keypair(&self) -> HPKEKeyPair {
        self.hpke.generate_key_pair()
    }

    /// Generate a new HPKE key pair and return it.
    pub(crate) fn derive_hpke_keypair(&self, ikm: &[u8]) -> HPKEKeyPair {
        self.hpke.derive_key_pair(ikm)
    }
}

impl AeadKey {
    /// Build a new key for an AEAD from `bytes`.
    pub(crate) fn from_slice(bytes: &[u8]) -> AeadKey {
        AeadKey {
            value: bytes.to_vec(),
        }
    }

    /// Get a slice to the key value.
    pub(crate) fn as_slice(&self) -> &[u8] {
        &self.value
    }
}

impl AeadNonce {
    /// Build a new nonce for an AEAD from `bytes`.
    pub(crate) fn from_slice(bytes: &[u8]) -> Self {
        let mut nonce = [0u8; NONCE_BYTES];
        nonce.clone_from_slice(bytes);
        AeadNonce { value: nonce }
    }

    /// Get a slice to the nonce value.
    #[cfg(test)]
    pub(crate) fn as_slice(&self) -> &[u8] {
        &self.value
    }

    /// Xor the first bytes of the nonce with the reuse_guard.
    pub(crate) fn xor_with_reuse_guard(&mut self, reuse_guard: &ReuseGuard) {
        for i in 0..REUSE_GUARD_BYTES {
            self.value[i] ^= reuse_guard.value[i]
        }
    }
}

impl Signature {
    pub(crate) fn new_empty() -> Signature {
        Signature { value: vec![] }
    }
    pub(crate) fn as_slice(&self) -> &[u8] {
        &self.value
    }
}

impl SignatureKeypair {
    pub fn sign(&self, payload: &[u8]) -> Result<Signature, SignatureError> {
        self.ciphersuite.sign(&self.private_key, payload)
    }

    /// Get a reference to the private key.
    pub fn get_private_key(&self) -> &SignaturePrivateKey {
        &self.private_key
    }

    /// Get a reference to the public key.
    pub fn get_public_key(&self) -> &SignaturePublicKey {
        &self.public_key
    }

    /// Get the private and public key objects
    pub fn into_tuple(self) -> (SignaturePrivateKey, SignaturePublicKey) {
        (self.private_key, self.public_key)
    }
}

#[test]
fn test_sign_verify() {
    let ciphersuite =
        Ciphersuite::new(CiphersuiteName::MLS10_128_DHKEMX25519_AES128GCM_SHA256_Ed25519);
    let keypair = ciphersuite.new_signature_keypair();
    let payload = &[1, 2, 3];
    let signature = ciphersuite
        .sign(keypair.get_private_key(), payload)
        .unwrap();
    assert!(ciphersuite.verify(&signature, keypair.get_public_key(), payload));
}

/// Make sure that xoring works by xoring a nonce with a reuse guard, testing if
/// it has changed, xoring it again and testing that it's back in its original
/// state.
#[test]
fn test_xor() {
    let reuse_guard: ReuseGuard = ReuseGuard::new_from_random();
    let original_nonce = AeadNonce::from_slice(get_random_vec(NONCE_BYTES).as_slice());
    let mut nonce = original_nonce.clone();
    nonce.xor_with_reuse_guard(&reuse_guard);
    assert_ne!(
        original_nonce, nonce,
        "xoring with reuse_guard did not change the nonce"
    );
    nonce.xor_with_reuse_guard(&reuse_guard);
    assert_eq!(
        original_nonce, nonce,
        "xoring twice changed the original value"
    );
}<|MERGE_RESOLUTION|>--- conflicted
+++ resolved
@@ -33,12 +33,10 @@
 pub(crate) mod signable;
 use ciphersuites::*;
 
-<<<<<<< HEAD
 use crate::utils::random_u32;
-=======
+
 #[cfg(test)]
 mod test_ciphersuite;
->>>>>>> 7afd8a03
 
 pub const NONCE_BYTES: usize = 12;
 pub const REUSE_GUARD_BYTES: usize = 4;
