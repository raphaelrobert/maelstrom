use crate::config::ConfigError;
use byteorder::{BigEndian, ReadBytesExt, WriteBytesExt};
use std::collections::HashMap;
use std::convert::*;

#[derive(Debug, PartialEq)]
pub enum CodecError {
    EncodingError,
    DecodingError,
    Other,
}

impl From<ConfigError> for CodecError {
    // TODO: tbd in #83
    fn from(_e: ConfigError) -> CodecError {
        CodecError::DecodingError
    }
}

impl From<CodecError> for ConfigError {
    // TODO: tbd in #83, also this direction shouldn't be necessary.
<<<<<<< HEAD
    fn from(_e: CodecError) -> Self {
        ConfigError::InvalidConfig
=======
    #[allow(clippy::match_single_binding)]
    fn from(e: CodecError) -> Self {
        match e {
            _ => ConfigError::InvalidConfig,
        }
>>>>>>> 96ecd801
    }
}

pub enum VecSize {
    VecU8,
    VecU16,
    VecU32,
    VecU64,
}
#[derive(Debug)]
pub struct Cursor {
    buffer: Vec<u8>,
    position: usize,
}

impl<'a> Cursor {
    pub fn new(bytes: &[u8]) -> Cursor {
        Cursor {
            buffer: bytes.to_vec(),
            position: 0,
        }
    }

    pub fn consume(&mut self, length: usize) -> Result<&[u8], CodecError> {
        let unread_bytes = self.buffer.len() - self.position;
        if unread_bytes < length {
            return Err(CodecError::DecodingError);
        }

        let position = self.position;
        self.position += length;
        Ok(&self.buffer[position..position + length])
    }

    pub fn sub_cursor(&mut self, length: usize) -> Result<Cursor, CodecError> {
        self.consume(length).map(|buffer| Cursor::new(buffer))
    }

    pub fn is_empty(&self) -> bool {
        self.position >= self.buffer.len()
    }

    pub fn has_more(&self) -> bool {
        !self.is_empty()
    }
}

pub trait Codec: Sized {
    fn encode(&self, _buffer: &mut Vec<u8>) -> Result<(), CodecError> {
        unimplemented!();
    }

    fn decode(_cursor: &mut Cursor) -> Result<Self, CodecError> {
        unimplemented!();
    }

    fn encode_detached(&self) -> Result<Vec<u8>, CodecError> {
        let mut buffer = vec![];
        self.encode(&mut buffer)?;
        Ok(buffer)
    }
}

impl Codec for u8 {
    fn encode(&self, buffer: &mut Vec<u8>) -> Result<(), CodecError> {
        buffer.push(*self);
        Ok(())
    }

    fn decode(cursor: &mut Cursor) -> Result<Self, CodecError> {
        let byte_option = cursor.consume(1);
        match byte_option {
            Ok(bytes) => Ok(bytes[0]),
            Err(e) => Err(e),
        }
    }
}

impl Codec for u16 {
    fn encode(&self, buffer: &mut Vec<u8>) -> Result<(), CodecError> {
        buffer.write_u16::<BigEndian>(*self).unwrap();
        Ok(())
    }

    fn decode(cursor: &mut Cursor) -> Result<Self, CodecError> {
        let bytes_option = cursor.consume(2);
        match bytes_option {
            Ok(mut bytes) => Ok(bytes.read_u16::<BigEndian>().unwrap()),
            Err(e) => Err(e),
        }
    }
}

impl Codec for u32 {
    fn encode(&self, buffer: &mut Vec<u8>) -> Result<(), CodecError> {
        buffer.write_u32::<BigEndian>(*self).unwrap();
        Ok(())
    }

    fn decode(cursor: &mut Cursor) -> Result<Self, CodecError> {
        let bytes_option = cursor.consume(4);
        match bytes_option {
            Ok(mut bytes) => Ok(bytes.read_u32::<BigEndian>().unwrap()),
            Err(e) => Err(e),
        }
    }
}

impl Codec for u64 {
    fn encode(&self, buffer: &mut Vec<u8>) -> Result<(), CodecError> {
        buffer.write_u64::<BigEndian>(*self).unwrap();
        Ok(())
    }

    fn decode(cursor: &mut Cursor) -> Result<Self, CodecError> {
        let bytes_option = cursor.consume(8);
        match bytes_option {
            Ok(mut bytes) => Ok(bytes.read_u64::<BigEndian>().unwrap()),
            Err(e) => Err(e),
        }
    }
}

impl<T: Codec> Codec for Option<T> {
    fn encode(&self, buffer: &mut Vec<u8>) -> Result<(), CodecError> {
        match self {
            None => buffer.push(0),
            Some(value) => {
                buffer.push(1);
                value.encode(buffer)?;
            }
        }
        Ok(())
    }

    fn decode(cursor: &mut Cursor) -> Result<Self, CodecError> {
        let tag = u8::decode(cursor)?;
        match tag {
            0 => Ok(None),
            1 => match T::decode(cursor) {
                Ok(value) => Ok(Some(value)),
                Err(e) => Err(e),
            },
            _ => Err(CodecError::DecodingError),
        }
    }
}

impl<T1: Codec, T2: Codec> Codec for (T1, T2) {
    fn encode(&self, buffer: &mut Vec<u8>) -> Result<(), CodecError> {
        self.0.encode(buffer)?;
        self.1.encode(buffer)?;
        Ok(())
    }

    fn decode(cursor: &mut Cursor) -> Result<Self, CodecError> {
        Ok((T1::decode(cursor)?, T2::decode(cursor)?))
    }
}

impl<K: Codec + Eq + ::std::hash::Hash, V: Codec, S: ::std::hash::BuildHasher + Default> Codec
    for HashMap<K, V, S>
{
    fn encode(&self, buffer: &mut Vec<u8>) -> Result<(), CodecError> {
        let size = self.len() as u32;
        size.encode(buffer)?;
        for (key, val) in self.iter() {
            key.encode(buffer)?;
            val.encode(buffer)?;
        }
        Ok(())
    }

    fn decode(cursor: &mut Cursor) -> Result<Self, CodecError> {
        let size = u32::decode(cursor)? as usize;
        let mut hm = HashMap::with_capacity_and_hasher(size, Default::default());
        for _ in 0..size {
            let k = K::decode(cursor)?;
            let v = V::decode(cursor)?;
            hm.insert(k, v);
        }
        Ok(hm)
    }
}

pub fn encode_vec<T: Codec>(
    vec_size: VecSize,
    bytes: &mut Vec<u8>,
    slice: &[T],
) -> Result<(), CodecError> {
    let slice_len = slice.len();
    let mut buffer = Vec::new();

    match vec_size {
        VecSize::VecU8 => {
            if slice_len > (u8::max_value() as usize) {
                return Err(CodecError::EncodingError);
            }
        }
        VecSize::VecU16 => {
            if slice_len > (u16::max_value() as usize) {
                return Err(CodecError::EncodingError);
            }
        }
        VecSize::VecU32 => {
            if slice_len > (u32::max_value() as usize) {
                return Err(CodecError::EncodingError);
            }
        }
        VecSize::VecU64 => {}
    }
    for e in slice.iter() {
        e.encode(&mut buffer)?;
    }
    match vec_size {
        VecSize::VecU8 => {
            (buffer.len() as u8).encode(bytes)?;
        }
        VecSize::VecU16 => {
            (buffer.len() as u16).encode(bytes)?;
        }
        VecSize::VecU32 => {
            (buffer.len() as u32).encode(bytes)?;
        }
        VecSize::VecU64 => {
            (buffer.len() as u64).encode(bytes)?;
        }
    }
    bytes.extend(buffer);
    Ok(())
}

pub fn decode_vec<T: Codec>(vec_size: VecSize, cursor: &mut Cursor) -> Result<Vec<T>, CodecError> {
    let mut result: Vec<T> = Vec::new();
    let len;
    match vec_size {
        VecSize::VecU8 => {
            len = usize::from(u8::decode(cursor)?);
        }
        VecSize::VecU16 => {
            len = usize::from(u16::decode(cursor)?);
        }
        VecSize::VecU32 => {
            len = u32::decode(cursor)? as usize;
        }
        VecSize::VecU64 => {
            len = u64::decode(cursor)? as usize;
        }
    }
    let mut sub_cursor = cursor.sub_cursor(len)?;
    while sub_cursor.has_more() {
        result.push(T::decode(&mut sub_cursor)?);
    }
    Ok(result)
}

#[test]
fn test_cursor() {
    let v = vec![1, 2, 3];
    let cursor = &mut Cursor::new(&v);
    assert_eq!(cursor.consume(2).unwrap().to_vec(), vec![1, 2]);
    assert_eq!(cursor.consume(1).unwrap().to_vec(), vec![3]);
    assert!(cursor.consume(1).is_err());
}

#[test]
fn test_primitives() {
    let mut buffer = vec![];
    1u8.encode(&mut buffer).unwrap();
    assert_eq!(buffer, vec![1u8]);

    let mut buffer = vec![];
    1u16.encode(&mut buffer).unwrap();
    assert_eq!(buffer, vec![0u8, 1u8]);

    let mut buffer = vec![];
    1u32.encode(&mut buffer).unwrap();
    assert_eq!(buffer, vec![0u8, 0u8, 0u8, 1u8]);

    let mut buffer = vec![];
    1u64.encode(&mut buffer).unwrap();
    assert_eq!(buffer, vec![0u8, 0u8, 0u8, 0u8, 0u8, 0u8, 0u8, 1u8]);
}

#[test]
fn test_encode_vec() {
    let v: Vec<u8> = vec![1, 2, 3];
    let mut vec_u8 = vec![];
    let mut vec_u16 = vec![];
    let mut vec_u32 = vec![];
    let mut vec_u64 = vec![];
    encode_vec(VecSize::VecU8, &mut vec_u8, &v).unwrap();
    encode_vec(VecSize::VecU16, &mut vec_u16, &v).unwrap();
    encode_vec(VecSize::VecU32, &mut vec_u32, &v).unwrap();
    encode_vec(VecSize::VecU64, &mut vec_u64, &v).unwrap();
    assert_eq!(vec_u8, vec![3u8, 1u8, 2u8, 3u8]);
    assert_eq!(vec_u16, vec![0u8, 3u8, 1u8, 2u8, 3u8]);
    assert_eq!(vec_u32, vec![0u8, 0u8, 0u8, 3u8, 1u8, 2u8, 3u8]);
    assert_eq!(
        vec_u64,
        vec![0u8, 0u8, 0u8, 0u8, 0u8, 0u8, 0u8, 3u8, 1u8, 2u8, 3u8]
    );
    assert_eq!(
        decode_vec::<u8>(VecSize::VecU8, &mut Cursor::new(&vec_u8)).unwrap(),
        v
    );
    assert_eq!(
        decode_vec::<u8>(VecSize::VecU16, &mut Cursor::new(&vec_u16)).unwrap(),
        v
    );
    assert_eq!(
        decode_vec::<u8>(VecSize::VecU32, &mut Cursor::new(&vec_u32)).unwrap(),
        v
    );
    assert_eq!(
        decode_vec::<u8>(VecSize::VecU64, &mut Cursor::new(&vec_u64)).unwrap(),
        v
    );
}<|MERGE_RESOLUTION|>--- conflicted
+++ resolved
@@ -19,16 +19,11 @@
 
 impl From<CodecError> for ConfigError {
     // TODO: tbd in #83, also this direction shouldn't be necessary.
-<<<<<<< HEAD
-    fn from(_e: CodecError) -> Self {
-        ConfigError::InvalidConfig
-=======
     #[allow(clippy::match_single_binding)]
     fn from(e: CodecError) -> Self {
         match e {
             _ => ConfigError::InvalidConfig,
         }
->>>>>>> 96ecd801
     }
 }
 
