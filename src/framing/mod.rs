--- conflicted
+++ resolved
@@ -188,42 +188,9 @@
     ) -> MLSCiphertext {
         const PADDING_SIZE: usize = 10;
 
-<<<<<<< HEAD
-        let ciphersuite = mls_group.get_ciphersuite();
-        let context = mls_group.get_context();
-        let epoch_secrets = mls_group.get_epoch_secrets();
-=======
         let ciphersuite = mls_group.ciphersuite();
         let context = mls_group.context();
         let epoch_secrets = mls_group.epoch_secrets();
-        let sender_data = MLSSenderData::new(mls_plaintext.sender.sender, generation);
-        let sender_data_key_bytes = hkdf_expand_label(
-            ciphersuite,
-            &epoch_secrets.sender_data_secret,
-            "sd key",
-            &[],
-            ciphersuite.aead_key_length(),
-        );
-        let sender_data_nonce = AeadNonce::random();
-        let sender_data_key = AeadKey::from_slice(&sender_data_key_bytes);
-        let mls_ciphertext_sender_data_aad = MLSCiphertextSenderDataAAD::new(
-            context.group_id.clone(),
-            context.epoch,
-            mls_plaintext.content_type,
-            mls_plaintext.authenticated_data.to_vec(),
-            sender_data_nonce.as_slice().to_vec(),
-        );
-        let mls_ciphertext_sender_data_aad_bytes =
-            mls_ciphertext_sender_data_aad.encode_detached().unwrap(); // TODO: error handling
-        let encrypted_sender_data = ciphersuite
-            .aead_seal(
-                &sender_data.encode_detached().unwrap(),
-                &mls_ciphertext_sender_data_aad_bytes,
-                &sender_data_key,
-                &sender_data_nonce,
-            )
-            .unwrap();
->>>>>>> d1dc425a
         let mls_ciphertext_content_aad = MLSCiphertextContentAAD {
             group_id: context.group_id.clone(),
             epoch: context.epoch,
