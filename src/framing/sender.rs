//! Section  9. Message Framing
//!
//! ```text
//! enum {
//!     reserved(0),
//!     application(1),
//!     proposal(2),
//!     commit(3),
//!     (255)
//! } ContentType;
//!
//! enum {
//!     reserved(0),
//!     member(1),
//!     preconfigured(2),
//!     new_member(3),
//!     (255)
//! } SenderType;
//!
//! struct {
//!     SenderType sender_type;
//!     uint32 sender;
//! } Sender;
//! ```

use crate::codec::*;

<<<<<<< HEAD
use serde::{Deserialize, Serialize};
=======
use super::*;
>>>>>>> 346cd2ab

#[derive(PartialEq, Clone, Copy, Debug, Serialize, Deserialize)]
#[repr(u8)]
pub enum SenderType {
    Invalid = 0,
    Member = 1,
    Preconfigured = 2,
    NewMember = 3,
    Default = 255,
}

impl From<u8> for SenderType {
    fn from(value: u8) -> Self {
        match value {
            0 => SenderType::Invalid,
            1 => SenderType::Member,
            2 => SenderType::Preconfigured,
            3 => SenderType::NewMember,
            _ => SenderType::Default,
        }
    }
}

impl Codec for SenderType {
    fn encode(&self, buffer: &mut Vec<u8>) -> Result<(), CodecError> {
        (*self as u8).encode(buffer)?;
        Ok(())
    }
    fn decode(cursor: &mut Cursor) -> Result<Self, CodecError> {
        Ok(SenderType::from(u8::decode(cursor)?))
    }
}

#[derive(PartialEq, Clone, Copy, Debug, Serialize, Deserialize)]
pub struct Sender {
    pub(crate) sender_type: SenderType,
    pub(crate) sender: LeafIndex,
}

impl Sender {
    pub(crate) fn member(sender: LeafIndex) -> Self {
        Sender {
            sender_type: SenderType::Member,
            sender,
        }
    }
    pub(crate) fn to_node_index(self) -> NodeIndex {
        NodeIndex::from(self.sender)
    }
    pub fn to_leaf_index(self) -> LeafIndex {
        LeafIndex::from(self.to_node_index())
    }
}

impl Codec for Sender {
    fn encode(&self, buffer: &mut Vec<u8>) -> Result<(), CodecError> {
        self.sender_type.encode(buffer)?;
        self.sender.encode(buffer)?;
        Ok(())
    }
    fn decode(cursor: &mut Cursor) -> Result<Self, CodecError> {
        let sender_type = SenderType::decode(cursor)?;
        let sender = LeafIndex::from(u32::decode(cursor)?);
        Ok(Sender {
            sender_type,
            sender,
        })
    }
}<|MERGE_RESOLUTION|>--- conflicted
+++ resolved
@@ -25,11 +25,7 @@
 
 use crate::codec::*;
 
-<<<<<<< HEAD
-use serde::{Deserialize, Serialize};
-=======
 use super::*;
->>>>>>> 346cd2ab
 
 #[derive(PartialEq, Clone, Copy, Debug, Serialize, Deserialize)]
 #[repr(u8)]
