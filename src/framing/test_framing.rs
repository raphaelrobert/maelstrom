--- conflicted
+++ resolved
@@ -261,12 +261,7 @@
         // Expected result: MLSCiphertextError::UnknownSender
 
         let bogus_sender = LeafIndex::from(1usize);
-<<<<<<< HEAD
         let bogus_sender_message = MlsPlaintext::new_from_application(
-            ciphersuite,
-=======
-        let bogus_sender_message = MLSPlaintext::new_from_application(
->>>>>>> 5b6371bd
             bogus_sender,
             &[],
             &[1, 2, 3],
@@ -296,12 +291,7 @@
         // Alice sends a message with a sender that is outside of the group
         // Expected result: MLSCiphertextError::GenerationOutOfBound
         let bogus_sender = LeafIndex::from(100usize);
-<<<<<<< HEAD
         let bogus_sender_message = MlsPlaintext::new_from_application(
-            ciphersuite,
-=======
-        let bogus_sender_message = MLSPlaintext::new_from_application(
->>>>>>> 5b6371bd
             bogus_sender,
             &[],
             &[1, 2, 3],
