--- conflicted
+++ resolved
@@ -7,10 +7,11 @@
     use crate::ciphersuite::*;
     use crate::config::*;
 
-<<<<<<< HEAD
     for &ciphersuite_name in Config::supported_ciphersuites() {
         let credential_bundle =
             CredentialBundle::new(vec![7, 8, 9], CredentialType::Basic, ciphersuite_name).unwrap();
+        let credential_bundle =
+            CredentialBundle::new(vec![7, 8, 9], CredentialType::Basic, ciphersuite.name()).unwrap();
         let sender = Sender {
             sender_type: SenderType::Member,
             sender: LeafIndex::from(2u32),
@@ -33,35 +34,6 @@
         let serialized_context = context.encode_detached().unwrap();
         let signature_input = MLSPlaintextTBS::new_from(&orig, Some(serialized_context));
         orig.signature = signature_input.sign(&credential_bundle);
-=======
-    let ciphersuite =
-        Config::ciphersuite(CiphersuiteName::MLS10_128_DHKEMX25519_AES128GCM_SHA256_Ed25519)
-            .unwrap();
-    let credential_bundle =
-        CredentialBundle::new(vec![7, 8, 9], CredentialType::Basic, ciphersuite.name()).unwrap();
-    let sender = Sender {
-        sender_type: SenderType::Member,
-        sender: LeafIndex::from(2u32),
-    };
-    let mut orig = MLSPlaintext {
-        group_id: GroupId::random(),
-        epoch: GroupEpoch(1u64),
-        sender,
-        authenticated_data: vec![1, 2, 3],
-        content_type: ContentType::Application,
-        content: MLSPlaintextContentType::Application(vec![4, 5, 6]),
-        signature: Signature::new_empty(),
-    };
-    let context = GroupContext {
-        group_id: GroupId::random(),
-        epoch: GroupEpoch(1u64),
-        tree_hash: vec![],
-        confirmed_transcript_hash: vec![],
-    };
-    let serialized_context = context.encode_detached().unwrap();
-    let signature_input = MLSPlaintextTBS::new_from(&orig, Some(serialized_context));
-    orig.signature = signature_input.sign(&credential_bundle);
->>>>>>> a8e67829
 
         let enc = orig.encode_detached().unwrap();
         let copy = MLSPlaintext::from_bytes(&enc).unwrap();
