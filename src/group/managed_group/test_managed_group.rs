use crate::prelude::*;

#[test]
fn test_managed_group_persistence() {
    use std::fs::File;
    use std::path::Path;
    let ciphersuite = &Config::supported_ciphersuites()[0];
    let group_id = GroupId::from_slice(b"Test Group");

    let mut key_store = KeyStore::default();

    // Generate credential bundles
    let alice_credential = key_store
        .fresh_credential(
            "Alice".into(),
            CredentialType::Basic,
            ciphersuite.signature_scheme(),
        )
        .unwrap();

    let alice_credential_bundle = key_store
        .credential_bundle(alice_credential.signature_key())
        .unwrap();

    // Generate KeyPackages
    let alice_key_package_bundle =
        KeyPackageBundle::new(&[ciphersuite.name()], &alice_credential_bundle, vec![]).unwrap();

    // Define the managed group configuration
    let update_policy = UpdatePolicy::default();
    let callbacks = ManagedGroupCallbacks::default();
    let managed_group_config = ManagedGroupConfig::new(
        HandshakeMessageFormat::Plaintext,
        update_policy,
        0,
        callbacks,
    );

    // === Alice creates a group ===

    let alice_group = ManagedGroup::new(
        &key_store,
        &managed_group_config,
        group_id,
        alice_key_package_bundle,
    )
    .unwrap();

    let path = Path::new("target/test_managed_group_serialization.json");
    let out_file = &mut File::create(&path).expect("Could not create file");
    alice_group
        .save(out_file)
        .expect("Could not write group state to file");

    let in_file = File::open(&path).expect("Could not open file");

    let alice_group_deserialized =
        ManagedGroup::load(in_file, &key_store, &ManagedGroupCallbacks::default())
            .expect("Could not deserialize managed group");

<<<<<<< HEAD
    assert_eq!(
        (
            alice_group.export_ratchet_tree(),
            alice_group.export_secret("test", 32)
        ),
        (
            alice_group_deserialized.export_ratchet_tree(),
            alice_group_deserialized.export_secret("test", 32)
        )
    );
=======
    assert_eq!(alice_group, alice_group_deserialized);
}

// This tests if the remover is correctly passed to the callback when one member
// issues a RemoveProposal and another members issues the next Commit.
#[test]
fn remover() {
    // Callback
    fn member_removed(_managed_group: &ManagedGroup, _aad: &[u8], removal: &Removal) {
        match removal {
            Removal::TheyWereRemovedBy(leaver, remover) => {
                assert_eq!(remover.identity(), b"Alice");
                assert_eq!(leaver.identity(), b"Bob");
            }
            _ => {
                unreachable!("We should not be here")
            }
        }
    }

    let ciphersuite = &Config::supported_ciphersuites()[0];
    let group_id = GroupId::from_slice(b"Test Group");

    // Define credential bundles
    let alice_credential_bundle = CredentialBundle::new(
        "Alice".into(),
        CredentialType::Basic,
        ciphersuite.signature_scheme(),
    )
    .expect("Could not create credential bundle");
    let bob_credential_bundle = CredentialBundle::new(
        "Bob".into(),
        CredentialType::Basic,
        ciphersuite.signature_scheme(),
    )
    .expect("Could not create credential bundle");
    let charlie_credential_bundle = CredentialBundle::new(
        "Charlie".into(),
        CredentialType::Basic,
        ciphersuite.signature_scheme(),
    )
    .expect("Could not create credential bundle");

    // Generate KeyPackages
    let alice_key_package_bundle =
        KeyPackageBundle::new(&[ciphersuite.name()], &alice_credential_bundle, vec![]).unwrap();

    let bob_key_package_bundle =
        KeyPackageBundle::new(&[ciphersuite.name()], &bob_credential_bundle, vec![]).unwrap();

    let charlie_key_package_bundle =
        KeyPackageBundle::new(&[ciphersuite.name()], &charlie_credential_bundle, vec![]).unwrap();

    // Define the managed group configuration

    let update_policy = UpdatePolicy::default();
    let callbacks = ManagedGroupCallbacks::default();
    let mut managed_group_config = ManagedGroupConfig::new(
        HandshakeMessageFormat::Plaintext,
        update_policy,
        0,
        callbacks,
    );

    // === Alice creates a group ===
    let mut alice_group = ManagedGroup::new(
        &alice_credential_bundle,
        &managed_group_config,
        group_id,
        alice_key_package_bundle,
    )
    .unwrap();

    // === Alice adds Bob ===
    let (queued_messages, welcome) =
        match alice_group.add_members(&[bob_key_package_bundle.key_package().clone()]) {
            Ok((qm, welcome)) => (qm, welcome),
            Err(e) => panic!("Could not add member to group: {:?}", e),
        };

    alice_group
        .process_messages(queued_messages)
        .expect("The group is no longer active");

    let mut bob_group = ManagedGroup::new_from_welcome(
        &bob_credential_bundle,
        &managed_group_config,
        welcome,
        Some(alice_group.export_ratchet_tree()),
        bob_key_package_bundle,
    )
    .expect("Error creating group from Welcome");

    // === Bob adds Charlie ===
    let (queued_messages, welcome) =
        match bob_group.add_members(&[charlie_key_package_bundle.key_package().clone()]) {
            Ok((qm, welcome)) => (qm, welcome),
            Err(e) => panic!("Could not add member to group: {:?}", e),
        };

    alice_group
        .process_messages(queued_messages.clone())
        .expect("The group is no longer active");
    bob_group
        .process_messages(queued_messages)
        .expect("The group is no longer active");

    let charlie_callbacks = ManagedGroupCallbacks::new().with_member_removed(member_removed);
    managed_group_config.set_callbacks(&charlie_callbacks);
    let mut charlie_group = ManagedGroup::new_from_welcome(
        &charlie_credential_bundle,
        &managed_group_config,
        welcome,
        Some(bob_group.export_ratchet_tree()),
        charlie_key_package_bundle,
    )
    .expect("Error creating group from Welcome");

    // === Alice removes Bob & Charlie commits ===

    let queued_messages = alice_group
        .propose_remove_members(&[1])
        .expect("Could not propose removal");

    charlie_group
        .process_messages(queued_messages)
        .expect("Could not process messages");

    let (queued_messages, _welcome) = charlie_group
        .process_pending_proposals()
        .expect("Could not commit proposal");

    charlie_group
        .process_messages(queued_messages)
        .expect("Could not process messages");
>>>>>>> da139cf6
}<|MERGE_RESOLUTION|>--- conflicted
+++ resolved
@@ -58,7 +58,6 @@
         ManagedGroup::load(in_file, &key_store, &ManagedGroupCallbacks::default())
             .expect("Could not deserialize managed group");
 
-<<<<<<< HEAD
     assert_eq!(
         (
             alice_group.export_ratchet_tree(),
@@ -69,8 +68,6 @@
             alice_group_deserialized.export_secret("test", 32)
         )
     );
-=======
-    assert_eq!(alice_group, alice_group_deserialized);
 }
 
 // This tests if the remover is correctly passed to the callback when one member
@@ -205,5 +202,4 @@
     charlie_group
         .process_messages(queued_messages)
         .expect("Could not process messages");
->>>>>>> da139cf6
 }