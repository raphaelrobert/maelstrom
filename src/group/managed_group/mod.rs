--- conflicted
+++ resolved
@@ -934,13 +934,8 @@
     }
 
     #[cfg(any(feature = "expose-test-vectors", test))]
-<<<<<<< HEAD
-    pub fn export_path_secrets(&self) -> Vec<PathSecret> {
-        self.group.tree().private_tree().path_secrets().to_vec()
-=======
-    pub fn export_path_secrets(&self) -> Ref<[Secret]> {
+    pub fn export_path_secrets(&self) -> Ref<[PathSecret]> {
         Ref::map(self.group.tree(), |tree| tree.private_tree().path_secrets())
->>>>>>> 8a9de5a1
     }
 
     #[cfg(any(feature = "expose-test-vectors", test))]
