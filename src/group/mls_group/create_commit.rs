use crate::ciphersuite::signable::Signable;
use crate::codec::*;
use crate::config::Config;
use crate::creds::CredentialBundle;
use crate::extensions::*;
use crate::framing::*;
use crate::group::mls_group::*;
use crate::group::*;
use crate::messages::*;

impl MlsGroup {
    pub(crate) fn create_commit_internal(
        &self,
        aad: &[u8],
        credential_bundle: &CredentialBundle,
        proposals: Vec<MLSPlaintext>,
        force_self_update: bool,
    ) -> CreateCommitResult {
        let ciphersuite = self.ciphersuite();
        // Filter proposals
        let (proposal_queue, contains_own_updates) = ProposalQueue::filtered_proposals(
            ciphersuite,
            proposals,
            LeafIndex::from(self.tree().get_own_node_index()),
            self.tree().leaf_count(),
        );

        let proposal_id_list = proposal_queue.get_proposal_id_list();

        let sender_index = self.sender_index();
        // Make a copy of the current tree to apply proposals safely
        let mut provisional_tree = RatchetTree::new_from_public_tree(&self.tree());

        // Apply proposals to tree
        let (path_required_by_commit, self_removed, invited_members) =
            match provisional_tree.apply_proposals(&proposal_id_list, proposal_queue, &[]) {
                Ok(res) => res,
                Err(_) => return Err(CreateCommitError::OwnKeyNotFound),
            };
        if self_removed {
            return Err(CreateCommitError::CannotRemoveSelf);
        }
        // Determine if Commit needs path field
        let path_required = path_required_by_commit || contains_own_updates || force_self_update;

        let (commit_secret, path, path_secrets_option, kpb_option) = if path_required {
            // If path is needed, compute path values
            let (commit_secret, path, path_secrets, key_package_bundle) = provisional_tree
                .refresh_private_tree(
                    ciphersuite,
                    credential_bundle,
                    &self.group_context.serialize(),
                );
            (
                Some(commit_secret),
                Some(path),
                Some(path_secrets),
                Some(key_package_bundle),
            )
        } else {
            // If path is not needed, return empty commit secret
            (None, None, None, None)
        };
        // Create commit message
        let commit = Commit {
            proposals: proposal_id_list,
            path,
        };
        // Create provisional group state
        let mut provisional_epoch = self.group_context.epoch;
        provisional_epoch.increment();
        let confirmed_transcript_hash = update_confirmed_transcript_hash(
            self.ciphersuite(),
            &MLSPlaintextCommitContent::new(&self.group_context, sender_index, commit.clone()),
            &self.interim_transcript_hash,
        );
        // We clone the init secret here, as the `joiner_secret` is only for the
        // provisional group state.
        let joiner_secret = JoinerSecret::from_commit_and_epoch_secret(
            ciphersuite,
            commit_secret,
            self.init_secret.clone(),
        );
        // Create group secrets for later use, so we can afterwards consume the
        // `joiner_secret`.
        let plaintext_secrets =
            joiner_secret.group_secrets(invited_members, &provisional_tree, path_secrets_option);
        let member_secret =
            MemberSecret::from_joiner_secret_and_psk(ciphersuite, joiner_secret, None);
        // Derive the welcome key material before consuming the `MemberSecret`
        // immediately afterwards.
        let (welcome_key, welcome_nonce) = member_secret.derive_welcome_key_nonce(ciphersuite);
        let tree_hash = provisional_tree.compute_tree_hash();
        let provisional_group_context = GroupContext {
            group_id: self.group_context.group_id.clone(),
            epoch: provisional_epoch,
            tree_hash: tree_hash.clone(),
            confirmed_transcript_hash: confirmed_transcript_hash.clone(),
        };
        // The init- and encryption secrets are not used here. They come into
        // play when the provisional group state is applied in `apply_commit`.
        let (provisional_epoch_secrets, _provisional_init_secret, _provisional_encryption_secret) =
            EpochSecrets::derive_epoch_secrets(
                &ciphersuite,
                member_secret,
                &provisional_group_context,
            );
        // Compute confirmation tag
        let confirmation_tag = ConfirmationTag::new(
            &ciphersuite,
            &provisional_epoch_secrets.confirmation_key(),
            &confirmed_transcript_hash,
        );
        // Create MLSPlaintext
        let content = MLSPlaintextContentType::Commit((commit, confirmation_tag.clone()));
        let mls_plaintext = MLSPlaintext::new(
            sender_index,
            aad,
            content,
            credential_bundle,
            &self.context(),
        );
        // Check if new members were added an create welcome message
        if !plaintext_secrets.is_empty() {
            let extensions: Vec<Box<dyn Extension>> = if self.add_ratchet_tree_extension {
                vec![Box::new(RatchetTreeExtension::new(
                    provisional_tree.public_key_tree_copy(),
                ))]
            } else {
                Vec::new()
            };
            // Create GroupInfo object
            let mut group_info = GroupInfo::new(
                provisional_group_context.group_id.clone(),
                provisional_group_context.epoch,
                tree_hash,
                confirmed_transcript_hash,
                extensions,
                confirmation_tag.to_vec(),
                sender_index,
            );
            group_info.set_signature(group_info.sign(credential_bundle));
            // Encrypt GroupInfo object
            let encrypted_group_info = welcome_key
                .aead_seal(&group_info.encode_detached().unwrap(), &[], &welcome_nonce)
                .unwrap();
<<<<<<< HEAD
=======
            // Create group secrets
            let mut plaintext_secrets = vec![];
            for (index, add_proposal) in invited_members.clone() {
                let key_package = add_proposal.key_package;
                let key_package_hash = ciphersuite.hash(&key_package.encode_detached().unwrap());
                let path_secret = if path_required {
                    let common_ancestor_index = treemath::common_ancestor_index(
                        index,
                        provisional_tree.get_own_node_index(),
                    );
                    let dirpath = treemath::direct_path_root(
                        provisional_tree.get_own_node_index(),
                        provisional_tree.leaf_count(),
                    )
                    .expect("create_commit_internal: TreeMath error when computing direct path.");
                    let position = dirpath
                        .iter()
                        .position(|&x| x == common_ancestor_index)
                        .unwrap();
                    let path_secrets = path_secrets_option.clone().unwrap();
                    let path_secret = path_secrets[position].clone();
                    Some(PathSecret { path_secret })
                } else {
                    None
                };
                let group_secrets = GroupSecrets::new(epoch_secret.clone(), path_secret);
                let group_secrets_bytes = group_secrets.encode_detached().unwrap();
                plaintext_secrets.push((
                    key_package.hpke_init_key().clone(),
                    group_secrets_bytes,
                    key_package_hash,
                ));
            }
>>>>>>> a7f04548
            // Encrypt group secrets
            let secrets = plaintext_secrets
                .iter()
                .map(|(init_key, bytes, key_package_hash)| {
                    let encrypted_group_secrets = ciphersuite.hpke_seal(init_key, &[], &[], bytes);
                    EncryptedGroupSecrets {
                        key_package_hash: key_package_hash.clone(),
                        encrypted_group_secrets,
                    }
                })
                .collect();
            // Create welcome message
            let welcome = Welcome::new(
                Config::supported_versions()[0],
                self.ciphersuite,
                secrets,
                encrypted_group_info,
            );
            Ok((mls_plaintext, Some(welcome), kpb_option))
        } else {
            Ok((mls_plaintext, None, kpb_option))
        }
    }
}<|MERGE_RESOLUTION|>--- conflicted
+++ resolved
@@ -144,42 +144,6 @@
             let encrypted_group_info = welcome_key
                 .aead_seal(&group_info.encode_detached().unwrap(), &[], &welcome_nonce)
                 .unwrap();
-<<<<<<< HEAD
-=======
-            // Create group secrets
-            let mut plaintext_secrets = vec![];
-            for (index, add_proposal) in invited_members.clone() {
-                let key_package = add_proposal.key_package;
-                let key_package_hash = ciphersuite.hash(&key_package.encode_detached().unwrap());
-                let path_secret = if path_required {
-                    let common_ancestor_index = treemath::common_ancestor_index(
-                        index,
-                        provisional_tree.get_own_node_index(),
-                    );
-                    let dirpath = treemath::direct_path_root(
-                        provisional_tree.get_own_node_index(),
-                        provisional_tree.leaf_count(),
-                    )
-                    .expect("create_commit_internal: TreeMath error when computing direct path.");
-                    let position = dirpath
-                        .iter()
-                        .position(|&x| x == common_ancestor_index)
-                        .unwrap();
-                    let path_secrets = path_secrets_option.clone().unwrap();
-                    let path_secret = path_secrets[position].clone();
-                    Some(PathSecret { path_secret })
-                } else {
-                    None
-                };
-                let group_secrets = GroupSecrets::new(epoch_secret.clone(), path_secret);
-                let group_secrets_bytes = group_secrets.encode_detached().unwrap();
-                plaintext_secrets.push((
-                    key_package.hpke_init_key().clone(),
-                    group_secrets_bytes,
-                    key_package_hash,
-                ));
-            }
->>>>>>> a7f04548
             // Encrypt group secrets
             let secrets = plaintext_secrets
                 .iter()
