use log::{debug, error};

use crate::ciphersuite::{signable::*, *};
use crate::codec::*;
use crate::extensions::ExtensionType;
use crate::group::{mls_group::*, *};
use crate::key_packages::*;
use crate::messages::*;
use crate::schedule::*;
use crate::tree::{index::*, node::*, treemath, *};

impl MlsGroup {
    pub(crate) fn new_from_welcome_internal(
        welcome: Welcome,
        nodes_option: Option<Vec<Option<Node>>>,
        key_package_bundle: KeyPackageBundle,
    ) -> Result<Self, WelcomeError> {
        let ciphersuite = welcome.ciphersuite();

        // Find key_package in welcome secrets
        let egs = if let Some(egs) = Self::find_key_package_from_welcome_secrets(
            key_package_bundle.key_package(),
            welcome.secrets(),
        ) {
            egs
        } else {
            return Err(WelcomeError::JoinerSecretNotFound);
        };
<<<<<<< HEAD
        if ciphersuite.name() != key_package_bundle.key_package().cipher_suite().name() {
            let e = WelcomeError::CiphersuiteMismatch;
            debug!("new_from_welcome {:?}", e);
            return Err(e);
=======
        if ciphersuite.name() != key_package_bundle.get_key_package().ciphersuite().name() {
            return Err(WelcomeError::CiphersuiteMismatch);
>>>>>>> 0d76d9c9
        }

        // Compute keys to decrypt GroupInfo
        let (mut group_info, member_secret, path_secret_option) = Self::decrypt_group_info(
            &ciphersuite,
            &egs,
            key_package_bundle.private_key(),
            welcome.encrypted_group_info(),
        )?;

        // Build the ratchet tree
        // First check the extensions to see if the tree is in there.
        let ratchet_tree_ext_index = group_info
            .extensions()
            .iter()
            .position(|e| e.extension_type() == ExtensionType::RatchetTree);
        let ratchet_tree_extension = if let Some(i) = ratchet_tree_ext_index {
            let extension = group_info.extensions_mut().remove(i);
            // Throw an error if we there is another ratchet tree extension.
            // We have to see if this makes problems later as it's not something
            // required by the spec right now.
            if group_info
                .extensions()
                .iter()
                .any(|e| e.extension_type() == ExtensionType::RatchetTree)
            {
                return Err(WelcomeError::DuplicateRatchetTreeExtension);
            }
            match extension.as_ratchet_tree_extension() {
                Ok(e) => {
                    let ext = Some(e.clone());
                    // Put the extension back into the GroupInfo, so the
                    // signature verifies.
                    group_info.extensions_mut().insert(i, extension);
                    ext
                }
                Err(e) => {
                    error!("Library error retrieving ratchet tree extension ({:?}", e);
                    None
                }
            }
        } else {
            None
        };
        // Set nodes either from the extension or from the `nodes_option`.
        let nodes = match ratchet_tree_extension {
            Some(tree) => tree.into_vector(),
            None => {
                if let Some(nodes) = nodes_option {
                    nodes
                } else {
                    return Err(WelcomeError::MissingRatchetTree);
                }
            }
        };

        let mut tree = RatchetTree::new_from_nodes(ciphersuite, key_package_bundle, &nodes)?;

        // Verify tree hash
        if tree.compute_tree_hash() != group_info.tree_hash() {
            return Err(WelcomeError::TreeHashMismatch);
        }

        // Verify GroupInfo signature
        let signer_node = tree.nodes[group_info.signer_index()].clone();
        let signer_key_package = signer_node.key_package.unwrap();
        let payload = group_info.unsigned_payload().unwrap();
        if !signer_key_package
            .credential()
            .verify(&payload, group_info.signature())
        {
            return Err(WelcomeError::InvalidGroupInfoSignature);
        }

        // Verify ratchet tree
        // TODO: #35 Why does this get the nodes? Shouldn't `new_from_nodes` consume the
        // nodes?
        if !RatchetTree::verify_integrity(&ciphersuite, &nodes) {
            return Err(WelcomeError::InvalidRatchetTree);
        }

        // Compute path secrets
        // TODO: #36 check if path_secret has to be optional
        if let Some(path_secret) = path_secret_option {
            let common_ancestor_index = treemath::common_ancestor_index(
                tree.own_node_index(),
                NodeIndex::from(group_info.signer_index()),
            );
            let common_path = treemath::direct_path_root(common_ancestor_index, tree.leaf_count())
                .expect("new_from_welcome_internal: TreeMath error when computing direct path.");

            // Update the private tree.
            let private_tree = tree.private_tree_mut();
            // Derive path secrets and generate keypairs
            let new_public_keys = private_tree.continue_path_secrets(
                &ciphersuite,
                path_secret.path_secret,
                &common_path,
            );

            // Validate public keys
            if tree
                .validate_public_keys(&new_public_keys, &common_path)
                .is_err()
            {
                return Err(WelcomeError::InvalidRatchetTree);
            }
        }

        // Compute state
        let group_context = GroupContext {
            group_id: group_info.group_id().clone(),
            epoch: group_info.epoch(),
            tree_hash: tree.compute_tree_hash(),
            confirmed_transcript_hash: group_info.confirmed_transcript_hash().to_vec(),
        };
        let (epoch_secrets, init_secret, encryption_secret) =
            EpochSecrets::derive_epoch_secrets(&ciphersuite, member_secret, &group_context);
        let secret_tree = encryption_secret.create_secret_tree(tree.leaf_count());

        let confirmation_tag = ConfirmationTag::new(
            &ciphersuite,
            &epoch_secrets.confirmation_key(),
            &group_context.confirmed_transcript_hash,
        );
        let interim_transcript_hash = update_interim_transcript_hash(
            &ciphersuite,
            &MLSPlaintextCommitAuthData::from(&confirmation_tag),
            &group_context.confirmed_transcript_hash,
        );

        // Verify confirmation tag
        if confirmation_tag.0 != group_info.confirmation_tag() {
            Err(WelcomeError::ConfirmationTagMismatch)
        } else {
            Ok(MlsGroup {
                ciphersuite,
                group_context,
                epoch_secrets,
                init_secret,
                secret_tree: RefCell::new(secret_tree),
                tree: RefCell::new(tree),
                interim_transcript_hash,
                add_ratchet_tree_extension: false,
            })
        }
    }

    // Helper functions

    fn find_key_package_from_welcome_secrets(
        key_package: &KeyPackage,
        welcome_secrets: &[EncryptedGroupSecrets],
    ) -> Option<EncryptedGroupSecrets> {
        for egs in welcome_secrets {
            if key_package.hash() == egs.key_package_hash {
                return Some(egs.clone());
            }
        }
        None
    }

    fn decrypt_group_info(
        ciphersuite: &Ciphersuite,
        encrypted_group_secrets: &EncryptedGroupSecrets,
        private_key: &HPKEPrivateKey,
        encrypted_group_info: &[u8],
    ) -> Result<(GroupInfo, MemberSecret, Option<PathSecret>), WelcomeError> {
        let group_secrets_bytes = ciphersuite.hpke_open(
            &encrypted_group_secrets.encrypted_group_secrets,
            &private_key,
            &[],
            &[],
        );
        let group_secrets = GroupSecrets::decode(&mut Cursor::new(&group_secrets_bytes)).unwrap();
        // TODO: Currently the PSK is None. This should be fixed with issue #141
        let member_secret = MemberSecret::from_joiner_secret_and_psk(
            ciphersuite,
            group_secrets.joiner_secret,
            None,
        );
        let (welcome_key, welcome_nonce) = member_secret.derive_welcome_key_nonce(ciphersuite);
        let group_info_bytes =
            match welcome_key.aead_open(encrypted_group_info, &[], &welcome_nonce) {
                Ok(bytes) => bytes,
                Err(_) => return Err(WelcomeError::GroupInfoDecryptionFailure),
            };
        Ok((
            GroupInfo::from_bytes(&group_info_bytes).unwrap(),
            member_secret,
            group_secrets.path_secret,
        ))
    }
}<|MERGE_RESOLUTION|>--- conflicted
+++ resolved
@@ -26,15 +26,10 @@
         } else {
             return Err(WelcomeError::JoinerSecretNotFound);
         };
-<<<<<<< HEAD
-        if ciphersuite.name() != key_package_bundle.key_package().cipher_suite().name() {
+        if ciphersuite.name() != key_package_bundle.key_package().ciphersuite().name() {
             let e = WelcomeError::CiphersuiteMismatch;
             debug!("new_from_welcome {:?}", e);
             return Err(e);
-=======
-        if ciphersuite.name() != key_package_bundle.get_key_package().ciphersuite().name() {
-            return Err(WelcomeError::CiphersuiteMismatch);
->>>>>>> 0d76d9c9
         }
 
         // Compute keys to decrypt GroupInfo
