--- conflicted
+++ resolved
@@ -148,12 +148,7 @@
             key_package: joiner_key_package,
         };
         let proposal = Proposal::Add(add_proposal);
-<<<<<<< HEAD
         MlsPlaintext::new_from_proposal_member(
-            self.ciphersuite,
-=======
-        MLSPlaintext::new_from_proposal_member(
->>>>>>> 5b6371bd
             self.sender_index(),
             aad,
             proposal,
@@ -176,12 +171,7 @@
     ) -> Result<MlsPlaintext, GroupError> {
         let update_proposal = UpdateProposal { key_package };
         let proposal = Proposal::Update(update_proposal);
-<<<<<<< HEAD
         MlsPlaintext::new_from_proposal_member(
-            self.ciphersuite,
-=======
-        MLSPlaintext::new_from_proposal_member(
->>>>>>> 5b6371bd
             self.sender_index(),
             aad,
             proposal,
@@ -206,12 +196,7 @@
             removed: removed_index.into(),
         };
         let proposal = Proposal::Remove(remove_proposal);
-<<<<<<< HEAD
         MlsPlaintext::new_from_proposal_member(
-            self.ciphersuite,
-=======
-        MLSPlaintext::new_from_proposal_member(
->>>>>>> 5b6371bd
             self.sender_index(),
             aad,
             proposal,
@@ -234,12 +219,7 @@
     ) -> Result<MlsPlaintext, GroupError> {
         let presharedkey_proposal = PreSharedKeyProposal { psk };
         let proposal = Proposal::PreSharedKey(presharedkey_proposal);
-<<<<<<< HEAD
         MlsPlaintext::new_from_proposal_member(
-            self.ciphersuite,
-=======
-        MLSPlaintext::new_from_proposal_member(
->>>>>>> 5b6371bd
             self.sender_index(),
             aad,
             proposal,
@@ -301,14 +281,8 @@
         msg: &[u8],
         credential_bundle: &CredentialBundle,
         padding_size: usize,
-<<<<<<< HEAD
     ) -> Result<MlsCiphertext, GroupError> {
         let mls_plaintext = MlsPlaintext::new_from_application(
-            self.ciphersuite,
-=======
-    ) -> Result<MLSCiphertext, GroupError> {
-        let mls_plaintext = MLSPlaintext::new_from_application(
->>>>>>> 5b6371bd
             self.sender_index(),
             aad,
             msg,
@@ -319,7 +293,7 @@
         self.encrypt(mls_plaintext, padding_size)
     }
 
-    // Encrypt an MLSPlaintext into an MLSCiphertext
+    // Encrypt an MlsPlaintext into an MlsCiphertext
     pub fn encrypt(
         &mut self,
         mls_plaintext: MlsPlaintext,
@@ -337,7 +311,7 @@
         .map_err(GroupError::MlsCiphertextError)
     }
 
-    /// Decrypt an MLSCiphertext into an MLSPlaintext
+    /// Decrypt an MlsCiphertext into an MlsPlaintext
     pub fn decrypt(
         &mut self,
         mls_ciphertext: &MlsCiphertext,
@@ -348,14 +322,14 @@
             &mut self.secret_tree.borrow_mut(),
         )?;
 
-        // Verify the signature. MLSCiphertext messages don't have a membership tag, so
+        // Verify the signature. MlsCiphertext messages don't have a membership tag, so
         // we don't have to verify that.
         self.verify_signature(&mls_plaintext)?;
 
         Ok(mls_plaintext)
     }
 
-    /// Verify the signature of an MLSPlaintext
+    /// Verify the signature of an MlsPlaintext
     pub fn verify_signature(&self, mls_plaintext: &MlsPlaintext) -> Result<(), MlsPlaintextError> {
         let tree = self.tree();
 
@@ -373,7 +347,7 @@
             .map_err(|_| MlsPlaintextError::InvalidSignature)
     }
 
-    /// Verify the membership tag an MLSPlaintext
+    /// Verify the membership tag an MlsPlaintext
     pub fn verify_membership_tag(
         &self,
         mls_plaintext: &MlsPlaintext,
