--- conflicted
+++ resolved
@@ -75,13 +75,8 @@
 
     pub fn get_members(&self) -> Vec<Credential> {
         let mut members = Vec::new();
-<<<<<<< HEAD
-        for i in 0..self.group.get_tree().leaf_count().as_usize() {
-            let node = self.group.get_tree().nodes[i].clone();
-=======
         for i in 0..self.group.tree().leaf_count().as_usize() {
-            let node = self.group.tree().nodes[NodeIndex::from(i).as_usize()].clone();
->>>>>>> d1dc425a
+            let node = self.group.tree().nodes[i].clone();
             let credential = node.key_package.unwrap().get_credential().clone();
             members.push(credential);
         }
