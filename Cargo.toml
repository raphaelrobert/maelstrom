[package]
name = "openmls"
version = "0.3.0"
authors = ["Raphael Robert"]
edition = "2018"
description = "This is a WIP Rust implementation of the Messaging Layer Security (MLS) protocol based on draft 9+."
license = "MIT"
documentation = "https://openmls.github.io/openmls/"
repository = "https://github.com/openmls/openmls/"
readme = "README.md"

[workspace]
members = [
    ".",
    "delivery-service/ds-lib",
    "delivery-service/ds",
    "cli",
<<<<<<< HEAD
    "tls-codec",
    "tls-codec-derive",
]
default-members = [
    ".",
    "tls-codec",
    "tls-codec-derive",
=======
    "test_macros",
>>>>>>> 3dc80e03
]

[dependencies]
uuid = { version = "0.8", features = ["v4"] }
rand = "^0.8"
byteorder = "^1.3"
lazy_static = "1.4"
serde = { version = "^1.0", features = ["derive"] }
serde_json = "^1.0"
tls-codec = { version = "0.1", path = "tls-codec", features = ["derive", "hpke"] }
log = { version = "0.4", features = ["std"] }
typetag = "0.1"
hpke = { version = "0.0.4", package = "hpke-rs", features = ["hazmat", "serialization"] }
evercrypt = { version = "0.0.6", features = ["serialization"] }

[features]
default = ["rust-crypto"]
rust-crypto = ["evercrypt/rust-crypto-aes"]
test-vectors = []

[dev-dependencies]
criterion = "^0.3"
flexi_logger = "0.17"
pretty_env_logger = "0.4.0"
itertools = "0.10"
test_macros = { path = "test_macros" }


[[bench]]
name = "benchmark"
harness = false<|MERGE_RESOLUTION|>--- conflicted
+++ resolved
@@ -15,17 +15,15 @@
     "delivery-service/ds-lib",
     "delivery-service/ds",
     "cli",
-<<<<<<< HEAD
+    "test_macros",
     "tls-codec",
     "tls-codec-derive",
 ]
 default-members = [
     ".",
+    "test_macros",
     "tls-codec",
     "tls-codec-derive",
-=======
-    "test_macros",
->>>>>>> 3dc80e03
 ]
 
 [dependencies]
