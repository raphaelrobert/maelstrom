--- conflicted
+++ resolved
@@ -1108,13 +1108,8 @@
     /// Get the group ID as plain byte vector.
     pub fn group_id(&self) -> &[u8] {
         match self {
-<<<<<<< HEAD
             MlsMessage::Ciphertext(m) => m.group_id().as_slice(),
             MlsMessage::Plaintext(m) => m.group_id().as_slice(),
-=======
-            MlsMessage::Ciphertext(m) => m.group_id.to_vec(),
-            MlsMessage::Plaintext(m) => m.group_id().to_vec(),
->>>>>>> bd6e1ba3
         }
     }
 
