--- conflicted
+++ resolved
@@ -3,11 +3,7 @@
     codec::{Decode, Encode},
     key_packages::KeyPackageBundle,
     messages::{
-<<<<<<< HEAD
-        Codec, Config, CredentialBundle, CredentialType, LeafIndex, MlsGroup, MlsGroupConfig,
-=======
-        Config, CredentialBundle, CredentialType, GroupConfig, LeafIndex, MlsGroup,
->>>>>>> bd6e1ba3
+        Config, CredentialBundle, CredentialType, MlsGroupConfig, LeafIndex, MlsGroup,
         PublicGroupState,
     },
 };
